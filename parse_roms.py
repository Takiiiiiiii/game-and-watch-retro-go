#!/usr/bin/env python3
import argparse
import os
import shutil
import struct
import subprocess
from pathlib import Path
from tempfile import TemporaryDirectory
from typing import List

try:
    from tqdm import tqdm
except ImportError:
    tqdm = None

ROM_ENTRIES_TEMPLATE = """
const retro_emulator_file_t {name}[] __attribute__((section(".extflash_emu_data"))) = {{
{body}
}};
const uint32_t {name}_count = {rom_count};
"""

ROM_ENTRY_TEMPLATE = """\t{{
\t\t.name = "{name}",
\t\t.ext = "{extension}",
\t\t.address = {rom_entry},
\t\t.size = {size},
\t\t#if COVERFLOW != 0
\t\t.img_address = {img_entry},
\t\t.img_size = {img_size},
\t\t#endif
\t\t.save_address = {save_entry},
\t\t.save_size = sizeof({save_entry}),
\t\t.system = &{system},
\t\t.region = {region},
\t}},"""

SYSTEM_PROTO_TEMPLATE = """
#if !defined (COVERFLOW)
  #define COVERFLOW 0
#endif /* COVERFLOW */
extern const rom_system_t {name};
"""

SYSTEM_TEMPLATE = """
const rom_system_t {name} __attribute__((section(".extflash_emu_data"))) = {{
\t.system_name = "{system_name}",
\t.roms = {variable_name},
\t.extension = "{extension}",
\t#if COVERFLOW != 0
\t.cover_width = {cover_width},
\t.cover_height = {cover_height},
\t#endif 
\t.roms_count = {roms_count},
}};
"""

SAVE_SIZES = {
    "nes": 24 * 1024,
    "sms": 60 * 1024,
    "gg": 60 * 1024,
    "col": 60 * 1024,
    "sg": 60 * 1024,
    "pce": 76 * 1024,
    "gw": 4 * 1024,
}


# TODO: Find a better way to find this before building
MAX_COMPRESSED_NES_SIZE = 0x00081000
MAX_COMPRESSED_PCE_SIZE = 0x00049000

"""
All ``compress_*`` functions must be decorated ``@COMPRESSIONS`` and have the
following signature:

Positional argument:
    data : bytes

Optional argument:
    level : ``None`` for default value,  depends on compression algorithm.
            Can be the special ``DONT_COMPRESS`` sentinel value, in which the
            returned uncompressed data is properly framed to be handled by the
            decompressor.

And return compressed bytes.
"""

DONT_COMPRESS = object()


class CompressionRegistry(dict):
    prefix = "compress_"

    def __call__(self, f):
        name = f.__name__
        assert name.startswith(self.prefix)
        key = name[len(self.prefix) :]
        self[key] = f
        self["." + key] = f
        return f


COMPRESSIONS = CompressionRegistry()


@COMPRESSIONS
def compress_lz4(data, level=None):
    if level == DONT_COMPRESS:
        frame = []

        # Write header
        # write MAGIC WORD
        magic = b"\x04\x22\x4D\x18"
        frame.append(magic)

        # write FLG, BD, HC
        flg = b"\x68"  # independent blocks, no checksum, content-size enabled
        # the uncompressed size of data included within the frame will be present
        # as an 8 bytes unsigned little endian value, after the flags
        frame.append(flg)

        bd = b"\x40"
        frame.append(bd)

        # write uncompressed frame size
        content_size = len(data).to_bytes(8, "little")
        frame.append(content_size)

        if len(data) == 16384:
            # Hardcode in the checksum for this length to reduce dependencies
            hc = b"\x25"
        else:
            from xxhash import xxh32

            hc = xxh32(b"".join(frame[1:])).digest()[2].to_bytes(1, "little")
        frame.append(hc)

        # Write block data
        # Block size in bytes with the highest bit set to 1 to mark the
        # data as uncompressed.
        block_size = (len(data) + 2 ** 31).to_bytes(4, "little")
        frame.append(block_size)

        frame.append(data)

        # Write footer
        # write END_MARK 0x0000
        footer = b"\x00\x00\x00\x00"
        frame.append(footer)

        return b"".join(frame)

    if level is None:
        # TODO: test out lz4.COMPRESSIONLEVEL_MAX
        level = 9

    try:
        import lz4.frame as lz4

        return lz4.compress(
            data,
            compression_level=level,
            block_size=lz4.BLOCKSIZE_MAX1MB,
            block_linked=False,
        )
    except ImportError:
        pass

    # CLI fallback, WARNING: this is slow for individually compressing GB banks
    lz4_path = os.environ["LZ4_PATH"] if "LZ4_PATH" in os.environ else "lz4"
    if not shutil.which(lz4_path):
        raise ImportError
    with TemporaryDirectory() as d:
        d = Path(d)
        file_in = d / "in"
        file_out = d / "out"
        file_in.write_bytes(data)
        cmd = [
            lz4_path,
            "-" + str(level),
            "--content-size",
            "--no-frame-crc",
            file_in,
            file_out,
        ]
        subprocess.check_output(cmd, stderr=subprocess.DEVNULL)
        compressed_data = file_out.read_bytes()
    return compressed_data


@COMPRESSIONS
def compress_zopfli(data, level=None):
    if level == DONT_COMPRESS:
        assert 0 <= len(data) <= 65535
        frame = []

        frame.append(b"\x01")  # Not compressed block

        data_len = len(data).to_bytes(2, "little")
        frame.append(data_len)

        data_nlen = (len(data) ^ 0xFFFF).to_bytes(2, "little")
        frame.append(data_nlen)

        frame.append(data)

        return b"".join(frame)

    # Actual zopfli compression is temporarily disabled until a GB/GBC bank
    # swapping bug is resolved.
    # Slightly less efficient vanilla deflate compression is applied

    # import zopfli
    # c = zopfli.ZopfliCompressor(zopfli.ZOPFLI_FORMAT_DEFLATE)

    import zlib

    c = zlib.compressobj(level=9, method=zlib.DEFLATED, wbits=-15, memLevel=9)

    compressed_data = c.compress(data) + c.flush()
    return compressed_data


<<<<<<< HEAD
def write_imgfile(srcfile, fn, w, h):
    from PIL import Image, ImageOps
    #print(srcfile)
    img = Image.open(srcfile).convert(mode="RGB")
    img = img.resize((w, h), Image.ANTIALIAS)
    pixels = list(img.getdata())
    with open(fn, "wb") as f:
        #no file header
        for pix in pixels:
            r = (pix[0] >> 3) & 0x1F
            g = (pix[1] >> 2) & 0x3F
            b = (pix[2] >> 3) & 0x1F
            f.write(struct.pack("H", (r << 11) + (g << 5) + b))

class NoArtworkError(Exception):
    """No artwork found for this ROM"""
=======
@COMPRESSIONS
def compress_lzma(data, level=None):
    if level == DONT_COMPRESS:
        if args.compress_gb_speed:
            raise NotImplementedError
        # This currently assumes this will only be applied to GB Bank 0
        return data
    import lzma

    compressed_data = lzma.compress(
        data,
        format=lzma.FORMAT_ALONE,
        filters=[
            {
                "id": lzma.FILTER_LZMA1,
                "preset": 6,
                "dict_size": 16 * 1024,
            }
        ],
    )

    compressed_data = compressed_data[13:]

    return compressed_data
>>>>>>> 8419f5d3


class ROM:
    def __init__(self, system_name: str, filepath: str, extension: str, romdefs: dict):
        filepath = Path(filepath)
        self.path = filepath
        self.filename = filepath
        # Remove compression extension from the name in case it ends with that
        if filepath.suffix in COMPRESSIONS:
            self.filename = filepath.with_suffix("").stem
        else:
            self.filename = filepath.stem
        romdefs.setdefault(self.filename, {})
        romdef = romdefs[self.filename]
        romdef.setdefault('name', self.filename)
        romdef.setdefault('publish', '1')
        self.publish = (romdef['publish'] == '1')
        self.name = romdef['name']
        print("Found rom " + self.filename +" will display name as: " + romdef['name'])
        if not (self.publish):
            print("& will not Publish !")
        obj_name = "".join([i if i.isalnum() else "_" for i in self.path.name])
        self.obj_path = "build/roms/" + obj_name + ".o"
        symbol_path = str(self.path.parent) + "/" + obj_name
        self.symbol = (
            "_binary_"
            + "".join([i if i.isalnum() else "_" for i in symbol_path])
            + "_start"
        )

        self.img_path = self.path.parent / (self.filename + ".img")
        obj_name = "".join([i if i.isalnum() else "_" for i in self.img_path.name])
        symbol_path = str(self.path.parent) + "/" + obj_name
        self.obj_img = "build/roms/" + obj_name + "_" + extension + ".o"
        self.img_symbol = (
            "_binary_"
            + "".join([i if i.isalnum() else "_" for i in symbol_path])
            + "_start"
        )

    def __str__(self) -> str:
        return f"name: {self.name} size: {self.size} ext: {self.ext}"

    def __repr__(self):
        return str(self)

    def read(self):
        return self.path.read_bytes()

    @property
    def ext(self):
        return self.path.suffix[1:].lower()

    @property
    def size(self):
        return self.path.stat().st_size

    @property
    def img_size(self):
        try:
            return self.img_path.stat().st_size
        except FileNotFoundError:
            return 0


class ROMParser:
    def find_roms(self, system_name: str, folder: str, extension: str, romdefs: dict) -> [ROM]:
        extension = extension.lower()
        ext = extension
        if not extension.startswith("."):
            extension = "." + extension

        script_path = Path(__file__).parent
        roms_folder = script_path / "roms" / folder

        # find all files that end with extension (case-insensitive)
        rom_files = list(roms_folder.iterdir())
        rom_files = [r for r in rom_files if r.name.lower().endswith(extension)]
        rom_files.sort()

        found_roms = [ROM(system_name, rom_file, ext, romdefs) for rom_file in rom_files]

        return found_roms

    def generate_rom_entries(
        self, name: str, roms: [ROM], save_prefix: str, system: str
    ) -> str:
        body = ""
        pubcount = 0
        for i in range(len(roms)):
            rom = roms[i]
            if not (rom.publish):
                continue
            is_pal = any(
                substring in rom.filename
                for substring in [
                    "(E)",
                    "(Europe)",
                    "(Sweden)",
                    "(Germany)",
                    "(Italy)",
                    "(France)",
                    "(A)",
                    "(Australia)",
                ]
            )
            region = "REGION_PAL" if is_pal else "REGION_NTSC"
            body += ROM_ENTRY_TEMPLATE.format(
                name=str(rom.name),
                size=rom.size,
                rom_entry=rom.symbol,
                img_size=rom.img_size,
                img_entry=rom.img_symbol if rom.img_size else "NULL",
                save_entry=save_prefix + str(i),
                region=region,
                extension=rom.ext,
                system=system,
            )
            body += "\n"
            pubcount += 1

        return ROM_ENTRIES_TEMPLATE.format(name=name, body=body, rom_count=pubcount)

    def generate_object_file(self, rom: ROM) -> str:
        # convert rom to an .o file and place the data in the .extflash_game_rom section
        prefix = ""
        if "GCC_PATH" in os.environ:
            prefix = os.environ["GCC_PATH"]
        prefix = Path(prefix)

        print(f"INFO: Packing {rom.name} ROM  > {rom.path} ...")
        subprocess.check_output(
            [
                prefix / "arm-none-eabi-objcopy",
                "--rename-section",
                ".data=.extflash_game_rom,alloc,load,readonly,data,contents",
                "-I",
                "binary",
                "-O",
                "elf32-littlearm",
                "-B",
                "armv7e-m",
                rom.path,
                rom.obj_path,
            ]
        )
        subprocess.check_output(
            [
                prefix / "arm-none-eabi-ar",
                "-cru",
                "build/roms.a",
                rom.obj_path,
            ]
        )
        template = "extern const uint8_t {name}[];\n"
        return template.format(name=rom.symbol)

    def generate_img_object_file(self, rom: ROM, w: int, h: int) -> str:
        # convert rom_img to an .o file and place the data in the .extflash_game_rom section
        prefix = ""
        if "GCC_PATH" in os.environ:
            prefix = os.environ["GCC_PATH"]

        prefix = Path(prefix)

        if (rom.img_path.exists() and (args.skip_image_covert==0)) or not rom.img_path.exists() :
            imgs = []
            imgs.append(str(rom.img_path.with_suffix(".png")))
            imgs.append(str(rom.img_path.with_suffix(".jpg")))
            imgs.append(str(rom.img_path.with_suffix(".bmp")))

            for img in imgs:
                if Path(img).exists():
                    write_imgfile(Path(img), rom.img_path, w, h)
                    break

        if not rom.img_path.exists():
            raise NoArtworkError

        print(f"INFO: Packing {rom.name} Cover> {rom.img_path} ...")
        subprocess.check_output(
            [
                prefix / "arm-none-eabi-objcopy",
                "--rename-section",
                ".data=.extflash_game_rom,alloc,load,readonly,data,contents",
                "-I",
                "binary",
                "-O",
                "elf32-littlearm",
                "-B",
                "armv7e-m",
                rom.img_path,
                rom.obj_img,
            ]
        )
        subprocess.check_output(
            [
                prefix / "arm-none-eabi-ar",
                "-cru",
                "build/roms.a",
                rom.obj_img,
            ]
        )
        template = "extern const uint8_t {name}[];\n"
        return template.format(name=rom.img_symbol)

    def generate_save_entry(self, name: str, save_size: int) -> str:
        return f'uint8_t {name}[{save_size}]  __attribute__((section (".saveflash"))) __attribute__((aligned(4096)));\n'

    def get_gameboy_save_size(self, file: Path):
        total_size = 4096
        file = Path(file)

        if file.suffix in COMPRESSIONS:
            file = file.with_suffix("")  # Remove compression suffix

        with open(file, "rb") as f:
            # cgb
            f.seek(0x143)
            cgb = ord(f.read(1))

            # 0x80 = Gameboy color but supports old gameboy
            # 0xc0 = Gameboy color only
            if cgb & 0x80 or cgb == 0xC0:
                # Bank 0 + 1-7 for gameboy color work ram
                total_size += 8 * 4096  # irl

                # Bank 0 + 1 for gameboy color video ram, 2*8KiB
                total_size += 4 * 4096  # vrl
            else:
                # Bank 0 + 1 for gameboy classic work ram
                total_size += 2 * 4096  # irl

                # Bank 0 only for gameboy classic video ram, 1*8KiB
                total_size += 2 * 4096  # vrl

            # Cartridge ram size
            f.seek(0x149)
            total_size += [1, 1, 1, 4, 16, 8][ord(f.read(1))] * 8 * 1024
            return total_size

        return 0

    def _compress_rom(self, variable_name, rom, compress_gb_speed=False, compress=None):
        """This will create a compressed rom file next to the original rom."""
        if not (rom.publish):
            return
        if compress is None:
            compress = "lz4"

        if compress not in COMPRESSIONS:
            raise ValueError(f'Unknown compression method: "{compress}"')

        if compress[0] != ".":
            compress = "." + compress
        output_file = Path(str(rom.path) + compress)
        compress = COMPRESSIONS[compress]
        data = rom.read()

        if "nes_system" in variable_name:  # NES
            if rom.path.stat().st_size > MAX_COMPRESSED_NES_SIZE:
                print(
                    f"INFO: {rom.name} is too large to compress, skipping compression!"
                )
                return
            compressed_data = compress(data)
            output_file.write_bytes(compressed_data)
        elif "pce_system" in variable_name:  # PCE
            if rom.path.stat().st_size > MAX_COMPRESSED_PCE_SIZE:
                print(
                    f"INFO: {rom.name} is too large to compress, skipping compression!"
                )
                return
            compressed_data = compress(data)
            output_file.write_bytes(compressed_data)
        elif "gb_system" in variable_name:  # GB/GBC
            BANK_SIZE = 16384
            banks = [data[i : i + BANK_SIZE] for i in range(0, len(data), BANK_SIZE)]
            compressed_banks = [compress(bank) for bank in banks]

            # For ROM having continous bank switching we can use 'partial' compression
            # a mix of comcompressed and uncompress
            # compress empty banks and the bigger compress ratio
            compress_its = [True] * len(banks)
            compress_its[0] = False  # keep bank0 uncompressed

            # START : ALTERNATIVE COMPRESSION STRATEGY
            if compress_gb_speed:
                # the larger banks only are compressed.
                # It shoul fit exactly in the cache reducing the SWAP cache feequency to 0.
                # any empty bank is compressed (=98bytes). considered never used by MBC.

                # Ths is the cache size used as a compression credit
                # TODO : can we the value from the linker ?
                compression_credit = 26
                compress_size = [len(bank) for bank in compressed_banks[1:]]

                # to keep empty banks compressed (size=98)
                compress_size = [i for i in compress_size if i > 98]

                ordered_size = sorted(compress_size)

                if compression_credit > len(ordered_size):
                    compression_credit = len(ordered_size) - 1

                compress_threshold = ordered_size[int(compression_credit)]

                for i, bank in enumerate(compressed_banks):
                    if len(bank) >= compress_threshold:
                        # Don't compress banks with poor compression
                        compress_its[i] = False
            # END : ALTERNATIVE COMPRESSION STRATEGY

            # Reassemble all banks back into one file
            output_banks = []
            for bank, compressed_bank, compress_it in zip(
                banks, compressed_banks, compress_its
            ):
                if compress_it:
                    output_banks.append(compressed_bank)
                else:
                    output_banks.append(compress(bank, level=DONT_COMPRESS))
            output_data = b"".join(output_banks)

            output_file.write_bytes(output_data)

    def generate_system(
        self,
        file: str,
        system_name: str,
        variable_name: str,
        folder: str,
        extensions: List[str],
        save_prefix: str,
        romdefs: dict,
        compress: str = None,
        compress_gb_speed: bool = False,
    ) -> int:
        roms_raw = []
        for e in extensions:
            roms_raw += self.find_roms(system_name, folder, e, romdefs)

        def find_compressed_roms():
            if not compress:
                return []

            roms = []
            for e in extensions:
                roms += self.find_roms(system_name, folder, e + "." + compress, romdefs)
            return roms

        def contains_rom_by_name(rom, roms):
            for r in roms:
                if r.name == rom.name:
                    return True
            return False

        roms_compressed = find_compressed_roms()

        roms_raw = [r for r in roms_raw if not contains_rom_by_name(r, roms_compressed)]
        if roms_raw:
            pbar = tqdm(roms_raw) if tqdm else roms_raw
            for r in pbar:
                if tqdm:
                    pbar.set_description(f"Compressing: {system_name} / {r.name}")
                self._compress_rom(
                    variable_name,
                    r,
                    compress_gb_speed=compress_gb_speed,
                    compress=compress,
                )
            # Re-generate the compressed rom list
            roms_compressed = find_compressed_roms()

        # Create a list with all compressed roms and roms that
        # don't have a compressed counterpart.
        roms = roms_compressed[:]
        for r in roms_raw:
            if not contains_rom_by_name(r, roms_compressed):
                roms.append(r)

        total_save_size = 0
        total_rom_size = 0
        total_img_size = 0
        pubcount = 0
        for i, rom in enumerate(roms):
            if not (rom.publish):
                continue
            else:
               pubcount += 1

        save_size = SAVE_SIZES.get(folder, 0)
        romdefs.setdefault("_cover_width", 128)
        romdefs.setdefault("_cover_height", 96)
        cover_width = romdefs["_cover_width"]
        cover_height = romdefs["_cover_height"]
        cover_width = 180 if cover_width > 180 else 64 if cover_width < 64 else cover_width
        cover_height = 136 if cover_height > 136 else 64 if cover_height < 64 else cover_height

        with open(file, "w", encoding = args.codepage) as f:
            f.write(SYSTEM_PROTO_TEMPLATE.format(name=variable_name))

            for i, rom in enumerate(roms):
                if not (rom.publish):
                    continue
                if folder == "gb":
                    save_size = self.get_gameboy_save_size(rom.path)

                # Aligned
                aligned_size = 4 * 1024
                total_save_size += (
                    (save_size + aligned_size - 1) // (aligned_size)
                ) * aligned_size
                total_rom_size += rom.size
                if (args.coverflow != 0) :
                    total_img_size += rom.img_size

                f.write(self.generate_object_file(rom))
                if (args.coverflow != 0) :
                    try:
                        f.write(self.generate_img_object_file(rom, cover_width, cover_height))
                    except NoArtworkError:
                        pass
                f.write(self.generate_save_entry(save_prefix + str(i), save_size))

            rom_entries = self.generate_rom_entries(
                folder + "_roms", roms, save_prefix, variable_name
            )
            f.write(rom_entries)

            f.write(
                SYSTEM_TEMPLATE.format(
                    name=variable_name,
                    system_name=system_name,
                    variable_name=folder + "_roms",
                    extension=folder,
                    cover_width=cover_width,
                    cover_height=cover_height,
                    roms_count=pubcount,
                )
            )

        return total_save_size, total_rom_size, total_img_size

    def write_if_changed(self, path: str, data: str):
        path = Path(path)
        old_data = None
        if path.exists():
            old_data = path.read_text()
        if data != old_data:
            path.write_text(data)

    def parse(self, args):
        total_save_size = 0
        total_rom_size = 0
        total_img_size = 0
        build_config = ""

        import json;
        script_path = Path(__file__).parent
        json_file = script_path / "roms" / "roms.json"
        if Path(json_file).exists():
            with open(json_file,'r') as load_f:
                try:
                    romdef = json.load(load_f)
                    load_f.close()
                except: 
                    romdef = {}
                    load_f.close()
        else :
            romdef = {}

        romdef.setdefault('gb', {})
        romdef.setdefault('nes', {})
        romdef.setdefault('sms', {})
        romdef.setdefault('gg', {})
        romdef.setdefault('col', {})
        romdef.setdefault('sg', {})
        romdef.setdefault('pce', {})
        romdef.setdefault('gw', {})

        save_size, rom_size, img_size = self.generate_system(
            "Core/Src/retro-go/gb_roms.c",
            "Nintendo Gameboy",
            "gb_system",
            "gb",
            ["gb", "gbc"],
            "SAVE_GB_",
            romdef["gb"],
            args.compress,
            args.compress_gb_speed,
        )
        total_save_size += save_size
        total_rom_size += rom_size
        total_img_size += img_size
        build_config += "#define ENABLE_EMULATOR_GB\n" if rom_size > 0 else ""

        save_size, rom_size, img_size = self.generate_system(
            "Core/Src/retro-go/nes_roms.c",
            "Nintendo Entertainment System",
            "nes_system",
            "nes",
            ["nes"],
            "SAVE_NES_",
            romdef["nes"],
            args.compress,
        )
        total_save_size += save_size
        total_rom_size += rom_size
        total_img_size += img_size
        build_config += "#define ENABLE_EMULATOR_NES\n" if rom_size > 0 else ""

        save_size, rom_size, img_size = self.generate_system(
            "Core/Src/retro-go/sms_roms.c",
            "Sega Master System",
            "sms_system",
            "sms",
            ["sms"],
            "SAVE_SMS_",
            romdef["sms"],
        )
        total_save_size += save_size
        total_rom_size += rom_size
        total_img_size += img_size
        build_config += "#define ENABLE_EMULATOR_SMS\n" if rom_size > 0 else ""

        save_size, rom_size, img_size = self.generate_system(
            "Core/Src/retro-go/gg_roms.c",
            "Sega Game Gear",
            "gg_system",
            "gg",
            ["gg"],
            "SAVE_GG_",
            romdef["gg"]
        )
        total_save_size += save_size
        total_rom_size += rom_size
        total_img_size += img_size
        build_config += "#define ENABLE_EMULATOR_GG\n" if rom_size > 0 else ""

        save_size, rom_size, img_size = self.generate_system(
            "Core/Src/retro-go/col_roms.c",
            "Colecovision",
            "col_system",
            "col",
            ["col"],
            "SAVE_COL_",
            romdef["col"]
        )
        total_save_size += save_size
        total_rom_size += rom_size
        total_img_size += img_size
        build_config += "#define ENABLE_EMULATOR_COL\n" if rom_size > 0 else ""

        save_size, rom_size, img_size = self.generate_system(
            "Core/Src/retro-go/sg1000_roms.c",
            "Sega SG-1000",
            "sg1000_system",
            "sg",
            ["sg"],
            "SAVE_SG1000_",
            romdef["sg"]
        )
        total_save_size += save_size
        total_rom_size += rom_size
        total_img_size += img_size
        build_config += "#define ENABLE_EMULATOR_SG1000\n" if rom_size > 0 else ""

        save_size, rom_size, img_size = self.generate_system(
            "Core/Src/retro-go/pce_roms.c",
            "PC Engine",
            "pce_system",
            "pce",
            ["pce"],
            "SAVE_PCE_",
            romdef["pce"],
            args.compress,
        )

        total_save_size += save_size
        total_rom_size += rom_size
        total_img_size += img_size
        build_config += "#define ENABLE_EMULATOR_PCE\n" if rom_size > 0 else ""

        save_size, rom_size, img_size = self.generate_system(
            "Core/Src/retro-go/gw_roms.c",
            "Game & Watch",
            "gw_system",
            "gw",
            ["gw"],
            "SAVE_GW_",
            romdef["gw"]
        )
        total_save_size += save_size
        total_rom_size += rom_size
        total_img_size += img_size
        build_config += "#define ENABLE_EMULATOR_GW\n" if rom_size > 0 else ""

        total_size = total_save_size + total_rom_size + total_img_size

        if total_size == 0:
            print(
                "No roms found! Please add at least one rom to one of the the directories in roms/"
            )
            exit(-1)

        print(
            f"Save data:\t{total_save_size} bytes\nROM data:\t{total_rom_size} bytes\n"
            f"IMG data:\t{total_img_size} bytes\n"
            f"Total:\t\t{total_size} / {args.flash_size} bytes (plus some metadata)."
        )
        if total_size > args.flash_size:
            print("Error: External flash will overflow!")
            exit(-1)

        self.write_if_changed(
            "build/saveflash.ld", f"__SAVEFLASH_LENGTH__ = {total_save_size};\n"
        )
        self.write_if_changed("build/config.h", build_config)


if __name__ == "__main__":
    parser = argparse.ArgumentParser(description="Import ROMs to the build environment")
    parser = argparse.ArgumentParser()
    parser.add_argument(
        "--flash-size",
        "-s",
        type=int,
        default=1024 * 1024,
        help="Size of external SPI flash in bytes.",
    )
    parser.add_argument(
        "--codepage",
        type=str,
        default="ansi",
        help="save file's code page.",
    )
    parser.add_argument(
        "--coverflow",
        type=int,
        default=0,
        help="set coverflow image file pack",
    )
    parser.add_argument(
        "--skip_image_covert",
        type=int,
        default=0,
        help="skip convert image if destination file exist",
    )
    compression_choices = [t for t in COMPRESSIONS if not t[0] == "."]
    parser.add_argument(
        "--compress",
        choices=compression_choices,
        type=str,
        default="",
        help="Compression method. Defaults to no compression.",
    )
    parser.add_argument(
        "--compress_gb_speed",
        dest="compress_gb_speed",
        action="store_true",
        help="Apply only selective compression to gameboy banks. Only apply "
        "if bank decompression during switching is too slow.",
    )
    parser.add_argument(
        "--no-compress_gb_speed", dest="compress_gb_speed", action="store_false"
    )
    parser.set_defaults(compress_gb_speed=False)
    args = parser.parse_args()
    
    if args.compress and "." + args.compress not in COMPRESSIONS:
        raise ValueError(f"Unknown compression method specified: {args.compress}")

    roms_path = Path("build/roms")
    roms_path.mkdir(mode=0o755, parents=True, exist_ok=True)

    try:
        ROMParser().parse(args)
    except ImportError as e:
        print(e)
        print("Missing dependencies. Run:")
        print("    python -m pip install -r requirements.txt")
        exit(-1)<|MERGE_RESOLUTION|>--- conflicted
+++ resolved
@@ -222,7 +222,32 @@
     return compressed_data
 
 
-<<<<<<< HEAD
+@COMPRESSIONS
+def compress_lzma(data, level=None):
+    if level == DONT_COMPRESS:
+        if args.compress_gb_speed:
+            raise NotImplementedError
+        # This currently assumes this will only be applied to GB Bank 0
+        return data
+    import lzma
+
+    compressed_data = lzma.compress(
+        data,
+        format=lzma.FORMAT_ALONE,
+        filters=[
+            {
+                "id": lzma.FILTER_LZMA1,
+                "preset": 6,
+                "dict_size": 16 * 1024,
+            }
+        ],
+    )
+
+    compressed_data = compressed_data[13:]
+
+    return compressed_data
+
+
 def write_imgfile(srcfile, fn, w, h):
     from PIL import Image, ImageOps
     #print(srcfile)
@@ -239,32 +264,6 @@
 
 class NoArtworkError(Exception):
     """No artwork found for this ROM"""
-=======
-@COMPRESSIONS
-def compress_lzma(data, level=None):
-    if level == DONT_COMPRESS:
-        if args.compress_gb_speed:
-            raise NotImplementedError
-        # This currently assumes this will only be applied to GB Bank 0
-        return data
-    import lzma
-
-    compressed_data = lzma.compress(
-        data,
-        format=lzma.FORMAT_ALONE,
-        filters=[
-            {
-                "id": lzma.FILTER_LZMA1,
-                "preset": 6,
-                "dict_size": 16 * 1024,
-            }
-        ],
-    )
-
-    compressed_data = compressed_data[13:]
-
-    return compressed_data
->>>>>>> 8419f5d3
 
 
 class ROM:
