--- conflicted
+++ resolved
@@ -40,15 +40,12 @@
 \t\t.save_size = {save_size},
 \t\t.system = &{system},
 \t\t.region = {region},
-<<<<<<< HEAD
+\t\t.mapper = {mapper},
 #if GAME_GENIE == 1
 \t\t.game_genie_codes = {game_genie_codes},
 \t\t.game_genie_descs = {game_genie_descs},
 \t\t.game_genie_count = {game_genie_count},
 #endif
-=======
-\t\t.mapper = {mapper},
->>>>>>> 69a22a42
 \t}},"""
 
 SYSTEM_PROTO_TEMPLATE = """
@@ -541,13 +538,10 @@
                 region=region,
                 extension=rom.ext,
                 system=system,
-<<<<<<< HEAD
                 game_genie_codes=gg_code_array_name if game_genie_codes_prefix else "NULL",
                 game_genie_descs=gg_desc_array_name if game_genie_codes_prefix else 0,
                 game_genie_count=gg_count_name if game_genie_codes_prefix else 0,
-=======
                 mapper=rom.mapper,
->>>>>>> 69a22a42
             )
             body += "\n"
             pubcount += 1
