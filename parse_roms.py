--- conflicted
+++ resolved
@@ -897,20 +897,12 @@
             )
             exit(-1)
 
-<<<<<<< HEAD
-        print(
-            f"Save data:\t{total_save_size} bytes\nROM data:\t{total_rom_size} bytes\n"
-            f"IMG data:\t{total_img_size} bytes\n"
-            f"Total:\t\t{total_size} / {args.flash_size} bytes (plus some metadata)."
-        )
-=======
         if args.verbose:
             print(
                 f"Save data:\t{total_save_size} bytes\nROM data:\t{total_rom_size} bytes\n"
+                f"Cover images:\t{total_img_size} bytes\n"
                 f"Total:\t\t{total_size} / {args.flash_size} bytes (plus some metadata)."
             )
-
->>>>>>> abc7ed45
         if total_size > args.flash_size:
             print("Error: External flash will overflow!")
             exit(-1)
