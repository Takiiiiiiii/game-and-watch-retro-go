--- conflicted
+++ resolved
@@ -34,10 +34,7 @@
 \t\t.img_size = {img_size},
 \t\t#endif
 \t\t.save_address = {save_entry},
-<<<<<<< HEAD
 \t\t.save_size = {save_size},
-=======
-\t\t.save_size = sizeof({save_entry}),
 \t\t.system = &{system},
 \t\t.region = {region},
 #if GAME_GENIE == 1
@@ -48,17 +45,12 @@
 \t}},"""
 
 ROM_ENTRY_TEMPLATE_NO_SAVE = """\t{{
-\t\t.id = {rom_id},
 \t\t.name = "{name}",
 \t\t.ext = "{extension}",
 \t\t.address = {rom_entry},
 \t\t.size = {size},
->>>>>>> 56b5002a
 \t\t.system = &{system},
 \t\t.region = {region},
-\t\t.game_genie_codes = {game_genie_codes},
-\t\t.game_genie_descs = {game_genie_descs},
-\t\t.game_genie_count = {game_genie_count},
 \t}},"""
 
 SYSTEM_PROTO_TEMPLATE = """
@@ -282,7 +274,6 @@
     return compressed_data
 
 
-<<<<<<< HEAD
 def write_covart(srcfile, fn, w, h, jpg_quality):
     from PIL import Image, ImageOps
     img = Image.open(srcfile).convert(mode="RGB").resize((w, h), Image.ANTIALIAS)
@@ -304,7 +295,8 @@
 
 class NoArtworkError(Exception):
     """No artwork found for this ROM"""
-=======
+
+
 def is_valid_game_genie_code(code):
     if '+' in code:
         subcodes = code.split('+')
@@ -322,17 +314,13 @@
         return False
 
     return True
->>>>>>> 56b5002a
 
 
 class ROM:
     def __init__(self, system_name: str, filepath: str, extension: str, romdefs: dict):
         filepath = Path(filepath)
-<<<<<<< HEAD
-=======
 
         self.rom_id = 0 
->>>>>>> 56b5002a
         self.path = filepath
         self.filename = filepath
         # Remove compression extension from the name in case it ends with that
@@ -483,7 +471,9 @@
                 ]
             )
             region = "REGION_PAL" if is_pal else "REGION_NTSC"
-<<<<<<< HEAD
+            gg_count_name = "%s%s_COUNT" % (game_genie_codes_prefix, i)
+            gg_code_array_name = "%sCODE_%s" % (game_genie_codes_prefix, i)
+            gg_desc_array_name = "%sDESC_%s" % (game_genie_codes_prefix, i)
             body += ROM_ENTRY_TEMPLATE.format(
                 name=str(rom.name),
                 size=rom.size,
@@ -495,40 +485,10 @@
                 region=region,
                 extension=rom.ext,
                 system=system,
+                game_genie_codes=gg_code_array_name if game_genie_codes_prefix else "NULL",
+                game_genie_descs=gg_desc_array_name if game_genie_codes_prefix else 0,
+                game_genie_count=gg_count_name if game_genie_codes_prefix else 0,
             )
-=======
-            gg_count_name = "%s%s_COUNT" % (game_genie_codes_prefix, i)
-            gg_code_array_name = "%sCODE_%s" % (game_genie_codes_prefix, i)
-            gg_desc_array_name = "%sDESC_%s" % (game_genie_codes_prefix, i)
-            if args.save:
-                body += ROM_ENTRY_TEMPLATE.format(
-                    rom_id=rom.rom_id,
-                    name=rom.name,
-                    size=rom.size,
-                    rom_entry=rom.symbol,
-                    save_entry=save_prefix + str(i),
-                    region=region,
-                    extension=rom.ext,
-                    system=system,
-                    game_genie_codes=gg_code_array_name if game_genie_codes_prefix else "NULL",
-                    game_genie_descs=gg_desc_array_name if game_genie_codes_prefix else 0,
-                    game_genie_count=gg_count_name if game_genie_codes_prefix else 0,
-                )
-            else:
-                body += ROM_ENTRY_TEMPLATE_NO_SAVE.format(
-                    rom_id=rom.rom_id,
-                    name=rom.name,
-                    size=rom.size,
-                    rom_entry=rom.symbol,
-                    save_entry=save_prefix + str(i),
-                    region=region,
-                    extension=rom.ext,
-                    system=system,
-                    game_genie_codes=gg_code_array_name if game_genie_codes_prefix else "NULL",
-                    game_genie_descs=gg_desc_array_name if game_genie_codes_prefix else 0,
-                    game_genie_count=gg_count_name if game_genie_codes_prefix else 0,
-                )
->>>>>>> 56b5002a
             body += "\n"
             pubcount += 1
 
@@ -770,12 +730,9 @@
         folder: str,
         extensions: List[str],
         save_prefix: str,
-<<<<<<< HEAD
         romdefs: dict,
-=======
         game_genie_codes_prefix: str,
         current_id: int,
->>>>>>> 56b5002a
         compress: str = None,
         compress_gb_speed: bool = False,
     ) -> int:
@@ -912,14 +869,7 @@
                 )
             )
 
-<<<<<<< HEAD
-        return total_save_size, total_rom_size, total_img_size
-=======
-        if args.save:
-            return total_save_size, total_rom_size, current_id
-        else:
-            return 0, total_rom_size, current_id
->>>>>>> 56b5002a
+        return total_save_size, total_rom_size, total_img_size, current_id
 
     def write_if_changed(self, path: str, data: str):
         path = Path(path)
@@ -936,7 +886,6 @@
         build_config = ""
         current_id = 0
 
-<<<<<<< HEAD
         import json;
         script_path = Path(__file__).parent
         json_file = script_path / "roms" / "roms.json"
@@ -961,21 +910,15 @@
         romdef.setdefault('gw', {})
 
         save_size, rom_size, img_size = self.generate_system(
-=======
-        save_size, rom_size, current_id = self.generate_system(
->>>>>>> 56b5002a
             "Core/Src/retro-go/gb_roms.c",
             "Nintendo Gameboy",
             "gb_system",
             "gb",
             ["gb", "gbc"],
             "SAVE_GB_",
-<<<<<<< HEAD
             romdef["gb"],
-=======
             None,
             current_id,
->>>>>>> 56b5002a
             args.compress,
             args.compress_gb_speed,
         )
@@ -984,23 +927,16 @@
         total_img_size += img_size
         build_config += "#define ENABLE_EMULATOR_GB\n" if rom_size > 0 else ""
 
-<<<<<<< HEAD
-        save_size, rom_size, img_size = self.generate_system(
-=======
-        save_size, rom_size, current_id = self.generate_system(
->>>>>>> 56b5002a
+        save_size, rom_size, img_size, current_id = self.generate_system(
             "Core/Src/retro-go/nes_roms.c",
             "Nintendo Entertainment System",
             "nes_system",
             "nes",
             ["nes"],
             "SAVE_NES_",
-<<<<<<< HEAD
             romdef["nes"],
-=======
             "GG_NES_",
             current_id,
->>>>>>> 56b5002a
             args.compress,
         )
         total_save_size += save_size
@@ -1008,115 +944,80 @@
         total_img_size += img_size
         build_config += "#define ENABLE_EMULATOR_NES\n" if rom_size > 0 else ""
 
-<<<<<<< HEAD
-        save_size, rom_size, img_size = self.generate_system(
-=======
-        save_size, rom_size, current_id = self.generate_system(
->>>>>>> 56b5002a
+        save_size, rom_size, img_size, current_id = self.generate_system(
             "Core/Src/retro-go/sms_roms.c",
             "Sega Master System",
             "sms_system",
             "sms",
             ["sms"],
             "SAVE_SMS_",
-<<<<<<< HEAD
             romdef["sms"],
-=======
             None,
             current_id,
->>>>>>> 56b5002a
         )
         total_save_size += save_size
         total_rom_size += rom_size
         total_img_size += img_size
         build_config += "#define ENABLE_EMULATOR_SMS\n" if rom_size > 0 else ""
 
-<<<<<<< HEAD
-        save_size, rom_size, img_size = self.generate_system(
-=======
-        save_size, rom_size, current_id = self.generate_system(
->>>>>>> 56b5002a
+        save_size, rom_size, img_size, current_id = self.generate_system(
             "Core/Src/retro-go/gg_roms.c",
             "Sega Game Gear",
             "gg_system",
             "gg",
             ["gg"],
             "SAVE_GG_",
-<<<<<<< HEAD
             romdef["gg"]
-=======
             None,
             current_id,
->>>>>>> 56b5002a
         )
         total_save_size += save_size
         total_rom_size += rom_size
         total_img_size += img_size
         build_config += "#define ENABLE_EMULATOR_GG\n" if rom_size > 0 else ""
 
-<<<<<<< HEAD
-        save_size, rom_size, img_size = self.generate_system(
-=======
-        save_size, rom_size, current_id = self.generate_system(
->>>>>>> 56b5002a
+        save_size, rom_size, img_size, current_id = self.generate_system(
             "Core/Src/retro-go/col_roms.c",
             "Colecovision",
             "col_system",
             "col",
             ["col"],
             "SAVE_COL_",
-<<<<<<< HEAD
             romdef["col"]
-=======
             None,
             current_id,
->>>>>>> 56b5002a
         )
         total_save_size += save_size
         total_rom_size += rom_size
         total_img_size += img_size
         build_config += "#define ENABLE_EMULATOR_COL\n" if rom_size > 0 else ""
 
-<<<<<<< HEAD
-        save_size, rom_size, img_size = self.generate_system(
-=======
-        save_size, rom_size, current_id = self.generate_system(
->>>>>>> 56b5002a
+        save_size, rom_size, img_size, current_id = self.generate_system(
             "Core/Src/retro-go/sg1000_roms.c",
             "Sega SG-1000",
             "sg1000_system",
             "sg",
             ["sg"],
             "SAVE_SG1000_",
-<<<<<<< HEAD
             romdef["sg"]
-=======
             None,
             current_id,
->>>>>>> 56b5002a
         )
         total_save_size += save_size
         total_rom_size += rom_size
         total_img_size += img_size
         build_config += "#define ENABLE_EMULATOR_SG1000\n" if rom_size > 0 else ""
 
-<<<<<<< HEAD
-        save_size, rom_size, img_size = self.generate_system(
-=======
-        save_size, rom_size, current_id = self.generate_system(
->>>>>>> 56b5002a
+        save_size, rom_size, img_size, current_id = self.generate_system(
             "Core/Src/retro-go/pce_roms.c",
             "PC Engine",
             "pce_system",
             "pce",
             ["pce"],
             "SAVE_PCE_",
-<<<<<<< HEAD
             romdef["pce"],
-=======
             None,
             current_id,
->>>>>>> 56b5002a
             args.compress,
         )
 
@@ -1125,23 +1026,16 @@
         total_img_size += img_size
         build_config += "#define ENABLE_EMULATOR_PCE\n" if rom_size > 0 else ""
 
-<<<<<<< HEAD
-        save_size, rom_size, img_size = self.generate_system(
-=======
-        save_size, rom_size, current_id = self.generate_system(
->>>>>>> 56b5002a
+        save_size, rom_size, img_size, current_id = self.generate_system(
             "Core/Src/retro-go/gw_roms.c",
             "Game & Watch",
             "gw_system",
             "gw",
             ["gw"],
             "SAVE_GW_",
-<<<<<<< HEAD
             romdef["gw"]
-=======
             None,
             current_id,
->>>>>>> 56b5002a
         )
         total_save_size += save_size
         total_rom_size += rom_size
