--- conflicted
+++ resolved
@@ -1178,7 +1178,6 @@
         total_img_size += img_size
         build_config += "#define ENABLE_EMULATOR_MSX\n" if rom_size > 0 else ""
 
-<<<<<<< HEAD
         #bios (only parse if there are some MSX games)
         if rom_size > 0:
             save_size, rom_size, img_size, current_id = self.generate_system(
@@ -1212,7 +1211,7 @@
                 None,
                 current_id
             )
-=======
+
         save_size, rom_size, img_size, current_id = self.generate_system(
             "Core/Src/retro-go/wsv_roms.c",
             "Watara Supervision",
@@ -1228,7 +1227,6 @@
         total_save_size += save_size
         total_rom_size += rom_size
         build_config += "#define ENABLE_EMULATOR_WSV\n" if rom_size > 0 else ""
->>>>>>> b2f25315
 
         total_size = total_save_size + total_rom_size + total_img_size
 
