#include <odroid_system.h>
#include <stdarg.h>
#include <stdio.h>
#include <stdint.h>
#include <stdlib.h>
#include <string.h>
#include <unistd.h>

#include "rg_emulators.h"
#include "gui.h"
#include "githash.h"
#include "main.h"
#include "gw_lcd.h"
#include "gw_buttons.h"
#include "gw_flash.h"
#include "rg_rtc.h"
#include "rg_i18n.h"

#if 0
#define KEY_SELECTED_TAB "SelectedTab"
#define KEY_GUI_THEME "ColorTheme"
#define KEY_SHOW_EMPTY "ShowEmptyTabs"
#define KEY_SHOW_COVER "ShowGameCover"

static bool font_size_cb(odroid_dialog_choice_t *option, odroid_dialog_event_t event, uint32_t repeat)
{
    int font_size = odroid_overlay_get_font_size();
    if (event == ODROID_DIALOG_PREV && font_size > 8) {
        odroid_overlay_set_font_size(font_size -= 4);
        gui_redraw();
    }
    if (event == ODROID_DIALOG_NEXT && font_size < 16) {
        odroid_overlay_set_font_size(font_size += 4);
        gui_redraw();
    }
    sprintf(option->value, "%d", font_size);
    if (font_size ==  8) strcpy(option->value, "Small ");
    if (font_size == 12) strcpy(option->value, "Medium");
    if (font_size == 16) strcpy(option->value, "Large ");
    return event == ODROID_DIALOG_ENTER;
}

static bool show_empty_cb(odroid_dialog_choice_t *option, odroid_dialog_event_t event, uint32_t repeat)
{
    if (event == ODROID_DIALOG_PREV || event == ODROID_DIALOG_NEXT) {
        gui.show_empty = !gui.show_empty;
        odroid_settings_int32_set(KEY_SHOW_EMPTY, gui.show_empty);
    }
    strcpy(option->value, gui.show_empty ? "Yes" : "No");
    return event == ODROID_DIALOG_ENTER;
}

static bool startup_app_cb(odroid_dialog_choice_t *option, odroid_dialog_event_t event, uint32_t repeat)
{
    int startup_app = odroid_settings_StartupApp_get();
    if (event == ODROID_DIALOG_PREV || event == ODROID_DIALOG_NEXT) {
        startup_app = startup_app ? 0 : 1;
        odroid_settings_StartupApp_set(startup_app);
    }
    strcpy(option->value, startup_app == 0 ? "Launcher" : "LastUsed");
    return event == ODROID_DIALOG_ENTER;
}

static bool show_cover_cb(odroid_dialog_choice_t *option, odroid_dialog_event_t event, uint32_t repeat)
{
    if (event == ODROID_DIALOG_PREV) {
        if (--gui.show_cover < 0) gui.show_cover = 2;
        odroid_settings_int32_set(KEY_SHOW_COVER, gui.show_cover);
    }
    if (event == ODROID_DIALOG_NEXT) {
        if (++gui.show_cover > 2) gui.show_cover = 0;
        odroid_settings_int32_set(KEY_SHOW_COVER, gui.show_cover);
    }
    if (gui.show_cover == 0) strcpy(option->value, "No");
    if (gui.show_cover == 1) strcpy(option->value, "Slow");
    if (gui.show_cover == 2) strcpy(option->value, "Fast");
    return event == ODROID_DIALOG_ENTER;
}

static bool color_shift_cb(odroid_dialog_choice_t *option, odroid_dialog_event_t event, uint32_t repeat)
{
    int max = gui_themes_count - 1;
    if (event == ODROID_DIALOG_PREV) {
        if (--gui.theme < 0) gui.theme = max;
        odroid_settings_int32_set(KEY_GUI_THEME, gui.theme);
        gui_redraw();
    }
    if (event == ODROID_DIALOG_NEXT) {
        if (++gui.theme > max) gui.theme = 0;
        odroid_settings_int32_set(KEY_GUI_THEME, gui.theme);
        gui_redraw();
    }
    sprintf(option->value, "%d/%d", gui.theme + 1, max + 1);
    return event == ODROID_DIALOG_ENTER;
}

#endif

#if !defined(COVERFLOW)
#define COVERFLOW 0
#endif /* COVERFLOW */

static bool main_menu_timeout_cb(odroid_dialog_choice_t *option, odroid_dialog_event_t event, uint32_t repeat)
{
    uint16_t timeout = odroid_settings_MainMenuTimeoutS_get();
    int step = 1;
    const int threshold = 10;
    const int fast_step = 10;

    if (repeat > threshold)
        step = fast_step;

    if (event == ODROID_DIALOG_PREV)
    {
        if (timeout - step < 10)
        {
            // Lower than 10 seconds doesn't make sense. set to 0 = disabled
            odroid_settings_MainMenuTimeoutS_set(0);
            return false;
        }

        odroid_settings_MainMenuTimeoutS_set(timeout - step);
        gui_redraw();
    }
    if (event == ODROID_DIALOG_NEXT)
    {
        if (timeout == 0)
        {
            odroid_settings_MainMenuTimeoutS_set(10);
            gui_redraw();
            return false;
        }
        else if (timeout == 0xffff)
            return false;

        if (timeout > (0xffff - step))
            step = 0xffff - timeout;

        odroid_settings_MainMenuTimeoutS_set(timeout + step);
        gui_redraw();
    }
    sprintf(option->value, "%d %s", odroid_settings_MainMenuTimeoutS_get(), s_Second_Unit);
    return event == ODROID_DIALOG_ENTER;
}

static inline bool tab_enabled(tab_t *tab)
{
    int disabled_tabs = 0;

    if (gui.show_empty)
        return true;

    // If all tabs are disabled then we always return true, otherwise it's an endless loop
    for (int i = 0; i < gui.tabcount; ++i)
        if (gui.tabs[i]->initialized && gui.tabs[i]->is_empty)
            disabled_tabs++;

    return (disabled_tabs == gui.tabcount) || (tab->initialized && !tab->is_empty);
}

void retro_loop()
{
    tab_t *tab = gui_get_current_tab();
    int last_key = -1;
    int repeat = 0;
    int selected_tab_last = -1;
    uint32_t idle_s;

    // Read the initial state as to not trigger on button held down during boot
    odroid_input_read_gamepad(&gui.joystick);

    for (int i = 0; i < ODROID_INPUT_MAX; i++)
        if (gui.joystick.values[i])
            last_key = i;

    gui.selected = odroid_settings_MainMenuSelectedTab_get();
    // gui.theme      = odroid_settings_int32_get(KEY_GUI_THEME, 0);
    // gui.show_empty = odroid_settings_int32_get(KEY_SHOW_EMPTY, 1);
    // gui.show_cover = odroid_settings_int32_get(KEY_SHOW_COVER, 1);

    while (true)
    {
        wdog_refresh();

        if (gui.idle_start == 0)
            gui.idle_start = uptime_get();

        idle_s = uptime_get() - gui.idle_start;

        if (gui.selected != selected_tab_last)
        {
            int direction = (gui.selected - selected_tab_last) < 0 ? -1 : 1;

            tab = gui_set_current_tab(gui.selected);
            if (!tab->initialized)
            {
                gui_redraw();
                gui_init_tab(tab);
                if (tab_enabled(tab))
                {
                    gui_draw_status(tab);
                    gui_draw_list(tab);
                }
            }
            else if (tab_enabled(tab))
            {
                gui_redraw();
            }

            if (!tab_enabled(tab))
            {
                gui.selected += direction;
                continue;
            }

            selected_tab_last = gui.selected;
        }

        odroid_input_read_gamepad(&gui.joystick);

        if (idle_s > 0 && gui.joystick.bitmask == 0)
        {
            gui_event(TAB_IDLE, tab);

            if (idle_s % 10 == 0)
                gui_draw_status(tab);
        }

        if ((last_key < 0) || ((repeat >= 30) && (repeat % 5 == 0)))
        {
            for (int i = 0; i < ODROID_INPUT_MAX; i++)
                if (gui.joystick.values[i])
                    last_key = i;

            int hori_view = false;
            int key_up = ODROID_INPUT_UP;
            int key_down = ODROID_INPUT_DOWN;
            int key_left = ODROID_INPUT_LEFT;
            int key_right = ODROID_INPUT_RIGHT;
#if COVERFLOW != 0
            hori_view = odroid_settings_theme_get();
            if ((hori_view== 2) | (hori_view==3))
            {
                key_up = ODROID_INPUT_LEFT;
                key_down = ODROID_INPUT_RIGHT;
                key_left = ODROID_INPUT_UP;
                key_right = ODROID_INPUT_DOWN;
            }
#endif

            if (last_key == ODROID_INPUT_START)
            {
                odroid_dialog_choice_t choices[] = {
                    {9, s_Version, GIT_HASH, 1, NULL},
                    {9, s_Author, "ducalex", 1, NULL},
                    {9, s_Author_, "kbeckmann", 1, NULL},
                    {9, s_Author_, "stacksmashing", 1, NULL},
                    {9, s_UI_Mod, "orzeus", 1, NULL},
                    ODROID_DIALOG_CHOICE_SEPARATOR,
                    {9, s_Lang, s_LangAuthor, 1, NULL},
                    ODROID_DIALOG_CHOICE_SEPARATOR,
                    {2, s_Debug_menu, "", 1, NULL},
                    {1, s_Reset_settings, "", 1, NULL},
                    ODROID_DIALOG_CHOICE_SEPARATOR,
                    {0, s_Close, "", 1, NULL},
                    ODROID_DIALOG_CHOICE_LAST};

                int sel = odroid_overlay_dialog(s_Retro_Go, choices, -1);
                if (sel == 1)
                {
                    // Reset settings
                    if (odroid_overlay_confirm(s_Confirm_Reset_settings, false) == 1)
                    {
                        odroid_settings_reset();
                        odroid_system_switch_app(0); // reset
                    }
                }
                else if (sel == 2)
                {
                    // Debug menu
                    uint8_t jedec_id[3];
                    char jedec_id_str[16];
                    uint8_t status;
                    char status_str[8];
                    uint8_t config;
                    char config_str[8];
                    char erase_size_str[32];
                    char dbgmcu_id_str[16];
                    char dbgmcu_cr_str[16];

                    // Read jedec id and status register from the external flash
                    OSPI_DisableMemoryMappedMode();
                    OSPI_ReadJedecId(&jedec_id[0]);
                    OSPI_ReadSR(&status);
                    OSPI_ReadCR(&config);
                    OSPI_EnableMemoryMappedMode();

                    snprintf(jedec_id_str, sizeof(jedec_id_str), "%02X %02X %02X", jedec_id[0], jedec_id[1], jedec_id[2]);
                    snprintf(status_str, sizeof(status_str), "0x%02X", status);
                    snprintf(config_str, sizeof(config_str), "0x%02X", config);
                    snprintf(erase_size_str, sizeof(erase_size_str), "%ld kB", OSPI_GetSmallestEraseSize() / 1024);
                    snprintf(dbgmcu_id_str, sizeof(dbgmcu_id_str), "0x%08lX", DBGMCU->IDCODE);
                    snprintf(dbgmcu_cr_str, sizeof(dbgmcu_cr_str), "0x%08lX", DBGMCU->CR);

                    odroid_dialog_choice_t debuginfo[] = {
                        {0, s_Flash_JEDEC_ID, (char *)jedec_id_str, 1, NULL},
                        {0, s_Flash_Name, (char *)OSPI_GetFlashName(), 1, NULL},
                        {0, s_Flash_SR, (char *)status_str, 1, NULL},
                        {0, s_Flash_CR, (char *)config_str, 1, NULL},
                        {0, s_Smallest_erase, erase_size_str, 1, NULL},
                        ODROID_DIALOG_CHOICE_SEPARATOR,
                        {0, s_DBGMCU_IDCODE, dbgmcu_id_str, 1, NULL},
                        {1, s_Enable_DBGMCU_CK, dbgmcu_cr_str, 1, NULL},
                        {2, s_Disable_DBGMCU_CK, "", 1, NULL},
                        ODROID_DIALOG_CHOICE_SEPARATOR,
                        {0, s_Close, "", 1, NULL},
                        ODROID_DIALOG_CHOICE_LAST};

                    int sel = odroid_overlay_dialog(s_Debug_Title, debuginfo, -1);
                    switch (sel)
                    {
                    case 1:
                        // Enable debug clocks explicitly
                        SET_BIT(DBGMCU->CR,
                                DBGMCU_CR_DBG_SLEEPCD |
                                    DBGMCU_CR_DBG_STOPCD |
                                    DBGMCU_CR_DBG_STANDBYCD |
                                    DBGMCU_CR_DBG_TRACECKEN |
                                    DBGMCU_CR_DBG_CKCDEN |
                                    DBGMCU_CR_DBG_CKSRDEN);
                    case 2:
                        // Disable debug clocks explicitly
                        CLEAR_BIT(DBGMCU->CR,
                                  DBGMCU_CR_DBG_SLEEPCD |
                                      DBGMCU_CR_DBG_STOPCD |
                                      DBGMCU_CR_DBG_STANDBYCD |
                                      DBGMCU_CR_DBG_TRACECKEN |
                                      DBGMCU_CR_DBG_CKCDEN |
                                      DBGMCU_CR_DBG_CKSRDEN);
                        break;
                    default:
                        break;
                    }
                }

                gui_redraw();
            }
            else if (last_key == ODROID_INPUT_VOLUME)
            {
                char timeout_value[32];
                odroid_dialog_choice_t choices[] = {
                    ODROID_DIALOG_CHOICE_SEPARATOR,
                    {0, s_Idle_power_off, timeout_value, 1, &main_menu_timeout_cb},
                    // {0, "Color theme", "1/10", 1, &color_shift_cb},
                    // {0, "Font size", "Small", 1, &font_size_cb},
                    // {0, "Show cover", "Yes", 1, &show_cover_cb},
                    // {0, "Show empty", "Yes", 1, &show_empty_cb},
                    // {0, "---", "", -1, NULL},
                    // {0, "Startup app", "Last", 1, &startup_app_cb},
                    ODROID_DIALOG_CHOICE_LAST};
                odroid_overlay_settings_menu(choices);
                gui_redraw();
            }
            // TIME menu
            else if (last_key == ODROID_INPUT_SELECT)
            {

                char time_str[14];
                char date_str[24];

                odroid_dialog_choice_t rtcinfo[] = {
                    {0, s_Time, time_str, 1, &time_display_cb},
                    {1, s_Date, date_str, 1, &date_display_cb},
                    ODROID_DIALOG_CHOICE_LAST};
                int sel = odroid_overlay_dialog(s_Time_Title, rtcinfo, 0);

                if (sel == 0)
                {
                    static char hour_value[8];
                    static char minute_value[8];
                    static char second_value[8];

                    // Time setup
                    odroid_dialog_choice_t timeoptions[32] = {
                        {0, s_Hour, hour_value, 1, &hour_update_cb},
                        {1, s_Minute, minute_value, 1, &minute_update_cb},
                        {2, s_Second, second_value, 1, &second_update_cb},
                        ODROID_DIALOG_CHOICE_LAST};
                    sel = odroid_overlay_dialog(s_Time_setup, timeoptions, 0);
                }
                else if (sel == 1)
                {

                    static char day_value[8];
                    static char month_value[8];
                    static char year_value[8];
                    static char weekday_value[8];

                    // Date setup
                    odroid_dialog_choice_t dateoptions[32] = {
                        {0, s_Day, day_value, 1, &day_update_cb},
                        {1, s_Month, month_value, 1, &month_update_cb},
                        {2, s_Year, year_value, 1, &year_update_cb},
                        {3, s_Weekday, weekday_value, 1, &weekday_update_cb},
                        ODROID_DIALOG_CHOICE_LAST};
                    sel = odroid_overlay_dialog(s_Date_setup, dateoptions, 0);
                }

                (void)sel;
                gui_redraw();
            }
            else if (last_key == key_up)
            {
                gui_scroll_list(tab, LINE_UP);
                repeat++;
            }
            else if (last_key == key_down)
            {
                gui_scroll_list(tab, LINE_DOWN);
                repeat++;
            }
            else if (last_key == key_left)
            {
                gui.selected--;
                if (gui.selected < 0)
                {
                    gui.selected = gui.tabcount - 1;
                }
                repeat++;
            }
            else if (last_key == key_right)
            {
                gui.selected++;
                if (gui.selected >= gui.tabcount)
                {
                    gui.selected = 0;
                }
                repeat++;
            }
            else if (last_key == ODROID_INPUT_A)
            {
                gui_event(KEY_PRESS_A, tab);
            }
            else if (last_key == ODROID_INPUT_B)
            {
                gui_event(KEY_PRESS_B, tab);
            }
            else if (last_key == ODROID_INPUT_POWER)
            {
                odroid_system_sleep();
            }
        }
        if (repeat > 0)
            repeat++;
        if (last_key >= 0)
        {
            if (!gui.joystick.values[last_key])
            {
                last_key = -1;
                repeat = 0;
            }
            gui.idle_start = uptime_get();
        }

        idle_s = uptime_get() - gui.idle_start;
        if (odroid_settings_MainMenuTimeoutS_get() != 0 &&
            (idle_s > odroid_settings_MainMenuTimeoutS_get()))
        {
            printf("Idle timeout expired\n");
            odroid_system_sleep();
        }

        gui_redraw();
        HAL_Delay(20);
    }
}

#define ODROID_APPID_LAUNCHER 0

void app_check_data_loop()
{
    static const uint8_t img_error[] = {
        0x0F, 0xFC, 0x12, 0x4A, 0x12, 0x4A, //
        0x20, 0x02, 0x24, 0x22, 0x4E, 0x72, //
        0x40, 0x02, 0x43, 0xC2, 0x47, 0xE2, //
        0x4C, 0x32, 0x40, 0x02, 0x40, 0x02, //
        0x40, 0x02, 0x3F, 0xFC,             //
    };

    char s[16];
    int idle_s = uptime_get();
    //     - gui.idle_start;

    printf("Flash Magic Check: %x at %p & %x at %p; \n", extflash_magic_sign, &extflash_magic_sign, intflash_magic_sign, &intflash_magic_sign);
    if (extflash_magic_sign != intflash_magic_sign)
    {
        //flash is not compare read;
        lcd_set_buffers(framebuffer1, framebuffer1);
        odroid_overlay_draw_fill_rect(0, 0, 320, 240, C_BLACK);
        for (int y = 0; y < 14; y++)
        {
            uint8_t pt = img_error[2 * y];
            for (int x = 0; x < 8; x++)
                if (pt & (0x80 >> x))
                    odroid_overlay_draw_fill_rect((12 + x) * 8, (9 + y) * 8, 8, 8, C_GW_RED);
            pt = img_error[2 * y + 1];
            for (int x = 0; x < 8; x++)
                if (pt & (0x80 >> x))
                    odroid_overlay_draw_fill_rect((20 + x) * 8, (9 + y) * 8, 8, 8, C_GW_RED);
        }
        odroid_overlay_draw_logo(96, 42, C_GW_YELLOW);
        odroid_overlay_draw_text_line(15 * 8, 20 * 8, 10 * 8, "DATA ERROR", C_RED, C_BLACK);
        odroid_overlay_draw_text_line(9 * 8, 24 * 8 - 4, 23 * 8, "It's seemed you need to", C_GW_OPAQUE_YELLOW, C_BLACK);
        odroid_overlay_draw_text_line(9 * 8, 25 * 8, 23 * 8, "programs external flash", C_GW_OPAQUE_YELLOW, C_BLACK);
        odroid_overlay_draw_text_line(320 - strlen(GIT_HASH) * 8 - 4, 29 * 8 - 4, strlen(GIT_HASH) * 8, GIT_HASH, C_GW_YELLOW, C_BLACK);
        odroid_gamepad_state_t joystick;
        while (1)
        {
            wdog_refresh();
            int steps = uptime_get() - idle_s;
            sprintf(s, "%ds to sleep", 600 - steps);
            odroid_overlay_draw_text_line(4, 29 * 8 - 4, strlen(s) * 8, s, C_RED, C_BLACK);

            lcd_sync();
            lcd_swap();
            //lcd_wait_for_vblank();
            HAL_Delay(10);
            if (steps >= 600)
                break;
            odroid_input_read_gamepad(&joystick);
            if (joystick.values[ODROID_INPUT_POWER])
                break;
        }
        for (int i=0; i<10; i++){
            wdog_refresh();
            HAL_Delay(10);
        }
        app_sleep_logo();
        GW_EnterDeepSleep();
        //odroid_system_sleep();
    }
}

void app_main(void)
{

    odroid_system_init(ODROID_APPID_LAUNCHER, 32000);
    // odroid_display_clear(0);

    //check data;
    app_check_data_loop();

    //app_start_logo();

    emulators_init();
    // favorites_init();

    // Start the previously running emulator directly if it's a valid pointer.
    // If the user holds down the TIME button during startup,start the retro-go
    // gui instead of the last ROM as a fallback.
    retro_emulator_file_t *file = odroid_settings_StartupFile_get();
<<<<<<< HEAD
    if (emulator_is_file_valid(file) && ((GW_GetBootButtons() & B_TIME) == 0))
    {
        emulator_start(file, true, true);
    }
    else
    {
=======
    if (emulator_is_file_valid(file) && ((GW_GetBootButtons() & B_TIME) == 0)) {
#if STATE_SAVING == 1
        emulator_start(file, true, true);
#else
        emulator_start(file, false, true);
#endif
    } else {
>>>>>>> a96dafe2
        retro_loop();
    }
}<|MERGE_RESOLUTION|>--- conflicted
+++ resolved
@@ -559,22 +559,15 @@
     // If the user holds down the TIME button during startup,start the retro-go
     // gui instead of the last ROM as a fallback.
     retro_emulator_file_t *file = odroid_settings_StartupFile_get();
-<<<<<<< HEAD
-    if (emulator_is_file_valid(file) && ((GW_GetBootButtons() & B_TIME) == 0))
-    {
-        emulator_start(file, true, true);
-    }
-    else
-    {
-=======
     if (emulator_is_file_valid(file) && ((GW_GetBootButtons() & B_TIME) == 0)) {
 #if STATE_SAVING == 1
         emulator_start(file, true, true);
 #else
         emulator_start(file, false, true);
 #endif
-    } else {
->>>>>>> a96dafe2
+    }
+    else
+    {
         retro_loop();
     }
 }