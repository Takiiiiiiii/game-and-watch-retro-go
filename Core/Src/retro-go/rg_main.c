--- conflicted
+++ resolved
@@ -271,22 +271,12 @@
                     snprintf(erase_size_str, sizeof(erase_size_str), "%ld kB", OSPI_GetSmallestEraseSize() / 1024);
 
                     odroid_dialog_choice_t debuginfo[] = {
-<<<<<<< HEAD
-                        {0, "Flash JEDEC ID", jedec_id_str, 1, NULL},
-                        {0, "Flash manufacturer", flash_manufacturer_str(jedec_id[0]), 1, NULL},
-                        {0, "Flash status", status_str, 1, NULL},
-                        {0, "---", "", -1, NULL},
-                        {1, "Set Quad Enable", "", 1, NULL},
-                        {2, "Clear Quad Enable", "", 1, NULL},
-                        {0, "---", "", -1, NULL},
-=======
                         {0, "Flash JEDEC ID", (char *) jedec_id_str, 1, NULL},
                         {0, "Flash Name", (char*) OSPI_GetFlashName(), 1, NULL},
                         {0, "Flash SR", (char *) status_str, 1, NULL},
                         {0, "Flash CR", (char *) config_str, 1, NULL},
                         {0, "Smallest erase", erase_size_str, 1, NULL},
-                        {0, "------------------", "", 1, NULL},
->>>>>>> a3af61f4
+                        {0, "---", "", 1, NULL},
                         {0, "Close", "", 1, NULL},
                         ODROID_DIALOG_CHOICE_LAST
                     };
