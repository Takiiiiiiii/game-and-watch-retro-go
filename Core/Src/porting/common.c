--- conflicted
+++ resolved
@@ -626,9 +626,17 @@
 static void set_ingame_overlay(ingame_overlay_t type){
     common_emu_state.overlay = type;
     common_emu_state.last_overlay_time = get_elapsed_time();
-<<<<<<< HEAD
-}
-
+}
+
+bool common_sleep_while_lcd_swap_pending() {
+    bool pending = false;
+    while (lcd_is_swap_pending()) {
+        pending = true;
+        cpumon_sleep();
+    }
+
+    return pending;
+}
 
 #define OVERLAY_COLOR_565 0xFFFF
 #define BORDER_COLOR_565 0x1082  // Dark Dark Gray
@@ -685,16 +693,4 @@
             bit_index++;
         }
     }
-}
-
-bool common_sleep_while_lcd_swap_pending() {
-    bool pending = false;
-    while (lcd_is_swap_pending()) {
-        pending = true;
-        cpumon_sleep();
-    }
-
-    return pending;
-=======
->>>>>>> b99b4929
 }