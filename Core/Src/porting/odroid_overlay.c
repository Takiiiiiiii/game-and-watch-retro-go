--- conflicted
+++ resolved
@@ -312,15 +312,8 @@
     if (options == NULL)
         return 0;
 
-<<<<<<< HEAD
-    for (int i = 0; i < 16; i++)
+    for (int i = 0; i < 17; i++)
         if (options[i].id == last.id && options[i].enabled == last.enabled)
-=======
-    for (int i = 0; i < 17; i++)
-    {
-        // if (memcmp(&last, options + i, sizeof(last))) {
-        if (options[i].id == last.id && options[i].enabled == last.enabled) {
->>>>>>> 56b5002a
             return i;
     return 0;
 }
