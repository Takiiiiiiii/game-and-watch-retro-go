#if 0

// #include "bitmaps/font_basic.h"
#include "odroid_system.h"
#include "odroid_overlay.h"

int odroid_overlay_game_settings_menu(odroid_dialog_choice_t *extra_options)
{
    return 0;
}

int odroid_overlay_game_debug_menu(void)
{
    return 0;
}

int odroid_overlay_game_menu()
{
    return 0;
}

#else

#if !defined(COVERFLOW)
#define COVERFLOW 0
#endif /* COVERFLOW */

#include <unistd.h>
#include <stdlib.h>
#include <string.h>
#include <stdio.h>
#include <math.h>

#include "gw_buttons.h"
#include "bitmaps/font_basic.h"
#include "rg_i18n.h"
#include "gw_lcd.h"
#include "odroid_system.h"
#include "odroid_overlay.h"
#include "main.h"
#include "rom_manager.h"

// static uint16_t *overlay_buffer = NULL;
static uint16_t overlay_buffer[ODROID_SCREEN_WIDTH * 32 * 2] __attribute__((aligned(4)));
static short dialog_open_depth = 0;
static short font_size = 8;

void odroid_overlay_init()
{
    // overlay_buffer = (uint16_t *)rg_alloc(ODROID_SCREEN_WIDTH * 32 * 2, MEM_SLOW);
    odroid_overlay_set_font_size(odroid_settings_FontSize_get());
}

void odroid_overlay_set_font_size(int size)
{
    font_size = MAX(8, MIN(32, size));
    odroid_settings_FontSize_set(font_size);
}

int odroid_overlay_get_font_size()
{
    return font_size;
}

int odroid_overlay_get_font_width()
{
    return 8;
}

/* (128 X 14 )*/
/*
static const uint8_t img_logo[] =
    {
        0x07, 0xFF, 0xFF, 0xFF, 0xFF, 0xFF, 0xFF, 0xFF, 0xFF, 0xFF, 0xFF, 0xFF, 0xFF, 0xFF, 0xFF, 0xE0, //
        0x18, 0x00, 0x00, 0x00, 0x00, 0x00, 0x00, 0x00, 0x00, 0x00, 0x00, 0x00, 0x00, 0x00, 0x00, 0x18, //
        0x20, 0x00, 0x00, 0x00, 0x00, 0x0F, 0xFF, 0xFF, 0xFF, 0xFF, 0xFF, 0xFF, 0xFF, 0xFF, 0xFF, 0xC4, //
        0x40, 0xF8, 0x00, 0x00, 0x00, 0x0F, 0x0F, 0xEF, 0xDE, 0x87, 0x9F, 0xBD, 0xED, 0x18, 0x6E, 0xF2, //
        0x80, 0xCC, 0x01, 0x80, 0x00, 0x1E, 0xF7, 0xCF, 0x9C, 0xBF, 0x6F, 0xB9, 0xD9, 0xB7, 0xAE, 0xF9, //
        0x80, 0xCC, 0x03, 0xC0, 0x00, 0x1D, 0xFF, 0xAF, 0x5A, 0xBF, 0x4F, 0xB9, 0xD5, 0xAF, 0xEE, 0xFD, //
        0x80, 0xCC, 0x71, 0x8F, 0x38, 0x3D, 0xFF, 0xAF, 0x5A, 0xBF, 0xB3, 0xB5, 0xB5, 0xAF, 0xE0, 0xFD, //
        0x80, 0xF8, 0xD9, 0x8C, 0x6C, 0x3D, 0xC3, 0x0E, 0xD6, 0x87, 0x0F, 0xAD, 0x61, 0xAF, 0xEE, 0xFD, //
        0x81, 0x99, 0xF3, 0x9C, 0xCC, 0x7D, 0xFA, 0xED, 0xCE, 0xBF, 0x6F, 0xAD, 0x5D, 0xAF, 0xEE, 0xFD, //
        0x81, 0x99, 0x83, 0x18, 0xD8, 0x7E, 0xF6, 0xED, 0xCE, 0xBF, 0x23, 0x9C, 0xDD, 0xB7, 0xAE, 0xF9, //
        0x41, 0x98, 0xF3, 0x18, 0x70, 0xFF, 0x0D, 0xEB, 0xDE, 0x87, 0x9F, 0xBD, 0xBD, 0xB8, 0x6E, 0xF2, //
        0x20, 0x00, 0x00, 0x00, 0x00, 0xFF, 0xFF, 0xFF, 0xFF, 0xFF, 0xFF, 0xFF, 0xFF, 0xFF, 0xFF, 0xC4, //
        0x18, 0x00, 0x00, 0x00, 0x00, 0x00, 0x00, 0x00, 0x00, 0x00, 0x00, 0x00, 0x00, 0x00, 0x00, 0x18, //
        0x07, 0xFF, 0xFF, 0xFF, 0xFF, 0xFF, 0xFF, 0xFF, 0xFF, 0xFF, 0xFF, 0xFF, 0xFF, 0xFF, 0xFF, 0xE0, //
};
*/
/* (112 X 12 )*/
/*
static const uint8_t img_logo[] =
    {
        0x0F, 0xFF, 0xFF, 0xFF, 0xFF, 0xFF, 0xFF, 0xFF, 0xFF, 0xFF, 0xFF, 0xFF, 0xFF, 0xF0, //
        0x30, 0x00, 0x00, 0x00, 0x00, 0x00, 0x00, 0x00, 0x00, 0x00, 0x00, 0x00, 0x00, 0x0C, //
        0x40, 0x00, 0x00, 0x00, 0x02, 0xDF, 0xFF, 0xFF, 0xFF, 0xFF, 0xFF, 0xFF, 0xFF, 0xE2, //
        0x87, 0xC0, 0x0C, 0x00, 0x02, 0xDC, 0x7D, 0xED, 0x0F, 0x7D, 0xB7, 0x47, 0x1B, 0xB1, //
        0x86, 0x63, 0x9E, 0x79, 0xC5, 0xBB, 0xB9, 0xC9, 0x7E, 0xBD, 0xB6, 0x6E, 0xEB, 0xB5, //
        0x86, 0x66, 0xCC, 0x63, 0x65, 0xB7, 0xF5, 0xA5, 0x7F, 0x6D, 0x2D, 0x6D, 0xF8, 0x35, //
        0x87, 0xCF, 0x8C, 0xE6, 0x6B, 0x76, 0x11, 0xA5, 0x0E, 0x1D, 0x2C, 0x6D, 0xFB, 0xB5, //
        0x8C, 0xCC, 0x18, 0xC6, 0xCB, 0x7B, 0xAD, 0x6D, 0x7D, 0xAC, 0x9B, 0x6E, 0xEB, 0xB5, //
        0x8C, 0xC7, 0x98, 0xC3, 0x96, 0xFC, 0x6D, 0x6D, 0x0E, 0x1D, 0xBB, 0x6F, 0x1B, 0xB1, //
        0x40, 0x00, 0x00, 0x00, 0x16, 0xFF, 0xFF, 0xFF, 0xFF, 0xFF, 0xFF, 0xFF, 0xFF, 0xE2, //
        0x30, 0x00, 0x00, 0x00, 0x00, 0x00, 0x00, 0x00, 0x00, 0x00, 0x00, 0x00, 0x00, 0x0C, //
        0x0F, 0xFF, 0xFF, 0xFF, 0xFF, 0xFF, 0xFF, 0xFF, 0xFF, 0xFF, 0xFF, 0xFF, 0xFF, 0xF0, //
};
*/
static const uint8_t img_logo[] =
    {
        0xF8, 0x00, 0x00, 0x00, 0x00, 0x00, 0x00, 0x00, 0x00, 0x00, 0x00, 0x00, 0x00, 0x00, 0x00, 0x1F, //
        0xE7, 0xFF, 0xFF, 0xFF, 0xFF, 0xFF, 0xFF, 0xFF, 0xFF, 0xFF, 0xFF, 0xFF, 0xFF, 0xFF, 0xFF, 0xE7, //
        0xD8, 0x00, 0x00, 0x00, 0x00, 0x25, 0xC3, 0xFB, 0xF7, 0xA1, 0xCF, 0xDE, 0xF6, 0x8C, 0x37, 0x7B, //
        0xA0, 0xF8, 0x01, 0x80, 0x00, 0x25, 0xBD, 0xF3, 0xE7, 0x2F, 0xB7, 0xDC, 0xEC, 0xDB, 0xD7, 0x75, //
        0x40, 0xCC, 0x73, 0xCF, 0x38, 0x4B, 0x7F, 0xEB, 0xD6, 0xAF, 0xAF, 0xDC, 0xEA, 0xD7, 0xF7, 0x6A, //
        0x48, 0xCC, 0xD9, 0x8C, 0x6C, 0x4B, 0x7F, 0xEB, 0xD6, 0xAF, 0xD9, 0xDA, 0xDA, 0xD7, 0xF0, 0x76, //
        0x48, 0xF9, 0xF1, 0x9C, 0xCC, 0x97, 0x70, 0xC3, 0xB5, 0xA1, 0x87, 0xD6, 0xB0, 0xD7, 0xF7, 0x76, //
        0x41, 0x99, 0x83, 0x18, 0xD8, 0x97, 0x7E, 0xBB, 0x73, 0xAF, 0xB7, 0xD6, 0xAE, 0xD7, 0xF7, 0x6A, //
        0xA1, 0x98, 0xF3, 0x18, 0x71, 0x2F, 0xBD, 0xBB, 0x73, 0xAF, 0x91, 0xCE, 0x6E, 0xDB, 0xD7, 0x75, //
        0xD8, 0x00, 0x00, 0x00, 0x01, 0x2F, 0xC3, 0x7A, 0xF7, 0xA1, 0xCF, 0xDE, 0xDE, 0xDC, 0x37, 0x7B, //
        0xE7, 0xFF, 0xFF, 0xFF, 0xFF, 0xFF, 0xFF, 0xFF, 0xFF, 0xFF, 0xFF, 0xFF, 0xFF, 0xFF, 0xFF, 0xE7, //
        0xF8, 0x00, 0x00, 0x00, 0x00, 0x00, 0x00, 0x00, 0x00, 0x00, 0x00, 0x00, 0x00, 0x00, 0x00, 0x1F, //
};

void odroid_overlay_draw_logo(uint16_t x_pos, uint16_t y_pos, uint16_t color)
{
    uint16_t *dst_img = lcd_get_active_buffer();
    for (int i = 0; i < 16; i++)     //128=16*8
        for (int y = 0; y < 12; y++) //height=12
        {
            const char glyph = ~img_logo[y * 16 + i]; //every line 16 byte; wtf the tools chg bytes.
            for (int x = 0; x < 8; x++)
                if (glyph & (0x80 >> x))
                    dst_img[(y + y_pos) * 320 + i * 8 + x + x_pos] = color;
        }
}

int odroid_overlay_draw_text_line(uint16_t x_pos, uint16_t y_pos, uint16_t width, const char *text, uint16_t color, uint16_t color_bg)
{
    int font_height = 8; //odroid_overlay_get_font_size();
    int font_width = 8;  //odroid_overlay_get_font_width();
    int x_offset = 0;
    //float scale = 1; //(float)font_height / 8;
    int text_len = strlen(text);

    for (int i = 0; i < (width / font_width); i++)
    {
        const char *glyph = font8x8_basic[(i < text_len) ? text[i] : ' '];
        for (int y = 0; y < font_height; y++)
        {
            int offset = x_offset + (width * y);
            for (int x = 0; x < 8; x++)
                overlay_buffer[offset + x] = (glyph[y] & (1 << x)) ? color : color_bg;
        }
        x_offset += font_width;
    }

    odroid_display_write(x_pos, y_pos, width, font_height, overlay_buffer);

    return font_height;
}

int odroid_overlay_draw_text(uint16_t x_pos, uint16_t y_pos, uint16_t width, const char *text, uint16_t color, uint16_t color_bg)
{
    int text_len = 1;
    int height = 0;

    if (text == NULL || text[0] == 0)
        text = " ";

    text_len = strlen(text);

    if (width < 1)
        width = text_len * odroid_overlay_get_font_width();

    if (width > (ODROID_SCREEN_WIDTH - x_pos))
        width = (ODROID_SCREEN_WIDTH - x_pos);

    int line_len = width / odroid_overlay_get_font_width();
    char buffer[line_len + 1];

    for (int pos = 0; pos < text_len;)
    {
        sprintf(buffer, "%.*s", line_len, text + pos);
        if (strchr(buffer, '\n'))
            *(strchr(buffer, '\n')) = 0;
        height += odroid_overlay_draw_text_line(x_pos, y_pos + height, width, buffer, color, color_bg);
        pos += strlen(buffer);
        if (*(text + pos) == 0 || *(text + pos) == '\n')
            pos++;
    }

    return height;
}

void odroid_overlay_draw_rect(int x, int y, int width, int height, int border, uint16_t color)
{
    if (width == 0 || height == 0 || border == 0)
        return;

    int pixels = (width > height ? width : height) * border;
    for (int i = 0; i < pixels; i++)
        overlay_buffer[i] = color;
    odroid_display_write(x, y, width, border, overlay_buffer);                   // T
    odroid_display_write(x, y + height - border, width, border, overlay_buffer); // B
    odroid_display_write(x, y, border, height, overlay_buffer);                  // L
    odroid_display_write(x + width - border, y, border, height, overlay_buffer); // R
}

void odroid_overlay_draw_fill_rect(int x, int y, int width, int height, uint16_t color)
{
    if (width == 0 || height == 0)
        return;

    for (int i = 0; i < width * 16; i++)
        overlay_buffer[i] = color;

    int y_pos = y;
    int y_end = y + height;

    while (y_pos < y_end)
    {
        int thickness = (y_end - y_pos >= 16) ? 16 : (y_end - y_pos);
        odroid_display_write(x, y_pos, width, thickness, overlay_buffer);
        y_pos += 16;
    }
}

void odroid_overlay_draw_battery(int x_pos, int y_pos)
{
    uint16_t percentage = odroid_input_read_battery().percentage;
    odroid_battery_charge_state_t battery_state = odroid_input_read_battery().state;
    uint16_t color_fill = C_GW_YELLOW;
    uint16_t color_border = C_GW_YELLOW;
    uint16_t color_empty = C_GW_MAIN_COLOR;
    uint16_t color_battery = C_BLACK;
    uint16_t width_fill = 20.f / 100 * percentage;
    uint16_t width_empty = 20 - width_fill;

    if (percentage < 20)
        color_fill = C_RED;
    else if (percentage < 40)
        color_fill = C_ORANGE;

    odroid_overlay_draw_rect(x_pos, y_pos, 22, 10, 1, color_border);
    odroid_overlay_draw_rect(x_pos + 22, y_pos + 2, 2, 6, 1, color_border);
    odroid_overlay_draw_fill_rect(x_pos + 1, y_pos + 1, width_fill, 8, color_fill);
    odroid_overlay_draw_fill_rect(x_pos + 1 + width_fill, y_pos + 1, width_empty, 8, color_empty);

    switch (battery_state)
    {
    case ODROID_BATTERY_CHARGE_STATE_BATTERY_MISSING:
        break;
    case ODROID_BATTERY_CHARGE_STATE_CHARGING:
        odroid_overlay_draw_fill_rect(x_pos + 22 / 2 - 1, y_pos + 10 / 2 - 3, 2, 6, color_battery);
    case ODROID_BATTERY_CHARGE_STATE_DISCHARGING:
        odroid_overlay_draw_fill_rect(x_pos + 22 / 2 - 3, y_pos + 10 / 2 - 1, 6, 2, color_battery);
        break;
    case ODROID_BATTERY_CHARGE_STATE_FULL:
        break;
    }
}

static int get_dialog_items_count(odroid_dialog_choice_t *options)
{
    odroid_dialog_choice_t last = ODROID_DIALOG_CHOICE_LAST;

    if (options == NULL)
        return 0;

    for (int i = 0; i < 16; i++)
        if (options[i].id == last.id && options[i].enabled == last.enabled)
            return i;
    return 0;
}

uint16_t get_darken_pixel(uint16_t color, uint16_t darken)
{
    int16_t r = (int16_t)((color & 0b1111100000000000) * darken / 100) & 0b1111100000000000;
    int16_t g = (int16_t)((color & 0b0000011111100000) * darken / 100) & 0b0000011111100000;
    int16_t b = (int16_t)((color & 0b0000000000011111) * darken / 100) & 0b0000000000011111;
    return r | g | b;
}

uint16_t get_shined_pixel(uint16_t color, uint16_t shined)
{
    int16_t r = (int16_t)((color & 0b1111100000000000) + (0b1111100000000000 - (color & 0b1111100000000000)) / 100 * shined) & 0b1111100000000000;
    int16_t g = (int16_t)((color & 0b0000011111100000) + (0b0000011111100000 - (color & 0b0000011111100000)) / 100 * shined) & 0b0000011111100000;
    int16_t b = (int16_t)((color & 0b0000000000011111) + (0b0000000000011111 - (color & 0b0000000000011111)) * shined / 100) & 0b0000000000011111;
    return r | g | b;
}

void app_start_logo()
{
    lcd_set_buffers(framebuffer1, framebuffer1);
    odroid_overlay_draw_fill_rect(0, 0, 320, 240, C_BLACK);
    for (int i = 10; i <= 100; i++)
    {
        odroid_overlay_draw_logo(96, 100, get_darken_pixel(C_GW_YELLOW, i));
        lcd_sync();
        lcd_swap();
        wdog_refresh();
        HAL_Delay(4);
    }
    for (int i = 0; i < 40; i++)
    {
        wdog_refresh();
        HAL_Delay(10);
    }
    odroid_overlay_draw_fill_rect(0, 0, 320, 240, C_BLACK);
    lcd_sync();
}

void app_sleep_logo()
{
    lcd_set_buffers(framebuffer1, framebuffer1);
    odroid_overlay_draw_fill_rect(0, 0, 320, 240, C_BLACK);
    odroid_overlay_draw_logo(96, 100, C_GW_YELLOW);
    for (int i = 0; i < 40; i++)
    {
        wdog_refresh();
        HAL_Delay(10);
    }
    for (int i = 10; i <= 100; i++)
    {
        odroid_overlay_draw_logo(96, 100, get_darken_pixel(C_GW_YELLOW, 110 - i));
        lcd_sync();
        lcd_swap();
        wdog_refresh();
        HAL_Delay(i / 10);
    }
}

void odroid_overlay_darken_all()
{
    if (dialog_open_depth <= 0)
    { //darken bg
        uint16_t mgic = 0b0000100000100001;
        uint16_t *dst_img = lcd_get_active_buffer();
        if ((dst_img[0] == mgic) || is_lcd_swap_pending())
            return;
        for (int y = 0; y < ODROID_SCREEN_HEIGHT; y++)
            for (int x = 0; x < ODROID_SCREEN_WIDTH; x++)
                dst_img[y * ODROID_SCREEN_WIDTH + x] = get_darken_pixel(dst_img[y * ODROID_SCREEN_WIDTH + x], 40);

        dst_img[0] = mgic;
        lcd_sync();
    }
}

void odroid_overlay_draw_dialog(const char *header, odroid_dialog_choice_t *options, int sel)
{
    int width = 0;
    int padding = 0;
    int value_padding = 0;
    int len = 0;
    int max_titlen = 8;
    int row_margin = 1;
    int row_height = odroid_overlay_get_local_font_size() + row_margin * 2;
    int box_width = 64;
    int box_height = 64;
    int box_padding = 6;
<<<<<<< HEAD
    int box_color = C_BLACK;
    int box_border_color = C_GW_OPAQUE_YELLOW;
=======
    int box_color = C_GW_MAIN_COLOR;
    int box_border_color = C_GW_YELLOW;
>>>>>>> 69d48fae
    int box_text_color = C_GW_YELLOW;
    odroid_dialog_choice_t separator = ODROID_DIALOG_CHOICE_SEPARATOR;

    int options_count = get_dialog_items_count(options);

    char *rows = rg_alloc(options_count * 256, MEM_ANY);

    odroid_overlay_darken_all();

    for (int i = 0; i < options_count; i++)
        if (options[i].update_cb != NULL)
            options[i].update_cb(&options[i], ODROID_DIALOG_INIT, 0);

    for (int i = 0; i < options_count; i++)
    {
        len = strlen(options[i].label);
        if (options[i].value[0])
        {
            padding = (len > padding) ? len : padding;
            len = strlen(options[i].value);
            value_padding = (len > value_padding) ? len : value_padding;
        }
        else
            max_titlen = (len > max_titlen) ? len : max_titlen;
    }
    padding = padding + 1;
    value_padding = value_padding + 1;
    max_titlen = max_titlen + 2;
    max_titlen = (padding + value_padding + 1) > max_titlen ? padding + value_padding + 1 : max_titlen;
    width = (ODROID_SCREEN_WIDTH - 60) / odroid_overlay_get_local_font_width();
    max_titlen = (max_titlen > width) ? width : max_titlen;
    if ((max_titlen - padding - value_padding - 1) < 0)
    {
        value_padding = max_titlen - padding - 1;
        width = padding + value_padding + 1;
    }
    else
        width = max_titlen;

    for (int i = 0; i < options_count; i++)
    {
        if (options[i].value[0])
        {
            if (strlen(options[i].value) < value_padding)
                sprintf(rows + i * 256, " %*s %*s ", -(padding - 1), options[i].label, value_padding - 1, options[i].value);
            else
                sprintf(rows + i * 256, " %*s %s ", -(padding - 1), options[i].label, options[i].value);
        }
        else
            sprintf(rows + i * 256, " %s ", options[i].label);
    }

    box_width = (odroid_overlay_get_local_font_width() * width) + box_padding * 2;
    box_height = (row_height * options_count) + (header ? row_height + 8 : 0) + box_padding * 2;

    int box_x = (ODROID_SCREEN_WIDTH - box_width) / 2;
    int box_y = (ODROID_SCREEN_HEIGHT - box_height) / 2;

    int x = box_x + box_padding;
    int y = box_y + box_padding;

    uint16_t fg, bg, color, inner_width = box_width - (box_padding * 2);
    if (header)
    {
        odroid_overlay_draw_rect(box_x - 1, box_y - 1, box_width + 2, row_height + 8, 1, box_border_color);
        odroid_overlay_draw_fill_rect(box_x, box_y, box_width, row_height + 7, C_GW_RED);
        odroid_overlay_draw_local_text_line(x, box_y + 5, inner_width, header, C_GW_YELLOW, C_GW_RED, NULL, 0);
        odroid_overlay_draw_fill_rect(x + inner_width - 2, box_y + 5, 4, 4, C_GW_YELLOW);
        odroid_overlay_draw_fill_rect(x + inner_width, box_y + 11, 2, 4, C_GW_OPAQUE_YELLOW);
        y += row_height + 8;
    }

    for (int i = 0; i < options_count; i++)
    {
        color = options[i].enabled == 1 ? box_text_color : C_GW_OPAQUE_YELLOW;
        if (options[i].enabled == 1)
        {
            fg = (i == sel) ? box_color : color;
            bg = (i == sel) ? color : box_color;
        }
        else
        {
            fg = color;
            bg = C_BLACK;
        }

        if (options[i].id == separator.id)
        {
            odroid_overlay_draw_fill_rect(x, y, inner_width, row_height + 3 * row_margin, bg);
            odroid_overlay_draw_fill_rect(x + 6, y + row_height / 2 - row_margin, inner_width - 12, 1, box_border_color);
        }
        else
        {
            row_height = odroid_overlay_draw_local_text(x, y + row_margin, inner_width, rows + i * 256, fg, bg, 0);
            row_height += row_margin * 2;
            odroid_overlay_draw_rect(x, y, inner_width, row_height, row_margin, bg);
        }
        y += row_height;
    }

    box_y = header ? box_y + row_height + 8 : box_y;
    box_height = y - box_y + box_padding;
    odroid_overlay_draw_rect(box_x, box_y, box_width, box_height, box_padding, box_color);
    odroid_overlay_draw_rect(box_x - 1, box_y - 1, box_width + 2, box_height + 2, 1, box_border_color);

    rg_free(rows);
}

int odroid_overlay_dialog(const char *header, odroid_dialog_choice_t *options, int selected)
{
    int options_count = get_dialog_items_count(options);
    int sel = selected < 0 ? (options_count + selected) : selected;
    int sel_old = sel;
    int last_key = -1;
    int repeat = 0;
    bool select = false;
    odroid_gamepad_state_t joystick;

    lcd_sync();
    lcd_swap();
    HAL_Delay(20);
    odroid_overlay_draw_dialog(header, options, sel);
    dialog_open_depth++;

    while (odroid_input_key_is_pressed(ODROID_INPUT_ANY))
        wdog_refresh();

    while (1)
    {
        wdog_refresh();
        odroid_input_read_gamepad(&joystick);
        if (last_key < 0 || ((repeat >= 30) && (repeat % 5 == 0)))
        {
            if (joystick.values[ODROID_INPUT_UP])
            {
                last_key = ODROID_INPUT_UP;
                if (--sel < 0)
                    sel = options_count - 1;
                repeat++;
            }
            else if (joystick.values[ODROID_INPUT_DOWN])
            {
                last_key = ODROID_INPUT_DOWN;
                if (++sel > options_count - 1)
                    sel = 0;
                repeat++;
            }
            else if (joystick.values[ODROID_INPUT_B])
            {
                last_key = ODROID_INPUT_B;
                sel = -1;
                break;
            }
            else if (joystick.values[ODROID_INPUT_VOLUME])
            {
                last_key = ODROID_INPUT_VOLUME;
                sel = -1;
                break;
            }
            else if (joystick.values[ODROID_INPUT_MENU])
            {
                last_key = ODROID_INPUT_MENU;
                sel = -1;
                break;
            }
            else if (joystick.values[ODROID_INPUT_POWER])
            {
                sel = -1;
                odroid_system_emu_save_state(0);
                odroid_system_sleep();
                break;
            }
            if (options[sel].enabled)
            {
                select = false;
                if (joystick.values[ODROID_INPUT_LEFT])
                {
                    last_key = ODROID_INPUT_LEFT;
                    if (options[sel].update_cb != NULL)
                    {
                        select = options[sel].update_cb(&options[sel], ODROID_DIALOG_PREV, repeat);
                        sel_old = -1;
                    }
                    repeat++;
                }
                else if (joystick.values[ODROID_INPUT_RIGHT])
                {
                    last_key = ODROID_INPUT_RIGHT;
                    if (options[sel].update_cb != NULL)
                    {
                        select = options[sel].update_cb(&options[sel], ODROID_DIALOG_NEXT, repeat);
                        sel_old = -1;
                    }
                    repeat++;
                }
                else if (joystick.values[ODROID_INPUT_A])
                {
                    last_key = ODROID_INPUT_A;
                    if (options[sel].update_cb != NULL)
                    {
                        select = options[sel].update_cb(&options[sel], ODROID_DIALOG_ENTER, 0);
                        sel_old = -1;
                    }
                    else
                        select = true;
                }

                if (select)
                    break;
            }
        }
        if (repeat > 0)
            repeat++;
        if (last_key >= 0)
        {
            if (!joystick.values[last_key])
            {
                last_key = -1;
                repeat = 0;
            }
        }
        if (sel_old != sel)
        {
            int dir = sel - sel_old;
            while (options[sel].enabled == -1 && sel_old != sel)
                sel = (sel + dir) % options_count;

            sel_old = sel;
        }

        odroid_overlay_draw_dialog(header, options, sel);
        lcd_swap();
        HAL_Delay(20);
    }

    odroid_input_wait_for_key(last_key, false);

    odroid_display_force_refresh();

    dialog_open_depth--;

    return sel < 0 ? sel : options[sel].id;
}

int odroid_overlay_confirm(const char *text, bool yes_selected)
{
    odroid_dialog_choice_t choices[] = {
        {0, text, "", -1, NULL},
        ODROID_DIALOG_CHOICE_SEPARATOR,
        {1, s_Yes, "", 1, NULL},
        {0, s_No, "", 1, NULL},
        ODROID_DIALOG_CHOICE_LAST,
    };
    return odroid_overlay_dialog(s_PlsChose, choices, yes_selected ? 2 : 3);
}

void odroid_overlay_alert(const char *text)
{
    odroid_dialog_choice_t choices[] = {
        {0, text, "", -1, NULL},
        ODROID_DIALOG_CHOICE_SEPARATOR,
        {1, s_OK, "", 1, NULL},
        ODROID_DIALOG_CHOICE_LAST,
    };
    odroid_overlay_dialog(s_Confirm, choices, 2);
}

bool odroid_overlay_dialog_is_open(void)
{
    return dialog_open_depth > 0;
}

static bool volume_update_cb(odroid_dialog_choice_t *option, odroid_dialog_event_t event, uint32_t repeat)
{
    int8_t level = odroid_audio_volume_get();
    int8_t min = ODROID_AUDIO_VOLUME_MIN;
    int8_t max = ODROID_AUDIO_VOLUME_MAX;
    char volume_value[ODROID_AUDIO_VOLUME_MAX - ODROID_AUDIO_VOLUME_MIN + 2];

    if (event == ODROID_DIALOG_PREV && level > min)
        odroid_audio_volume_set(--level);

    if (event == ODROID_DIALOG_NEXT && level < max)
        odroid_audio_volume_set(++level);

    for (int i = ODROID_AUDIO_VOLUME_MIN; i <= ODROID_AUDIO_VOLUME_MAX; i++)
        volume_value[i - ODROID_AUDIO_VOLUME_MIN] = (i - ODROID_AUDIO_VOLUME_MIN) <= level ? s_Full : s_Fill;

    volume_value[ODROID_AUDIO_VOLUME_MAX + 1] = 0;
    sprintf(option->value, "%s", (char *)volume_value);
    return event == ODROID_DIALOG_ENTER;
}

#if COVERFLOW != 0
const char * GW_Themes[] = {s_Theme_sList, s_Theme_CoverV, s_Theme_CoverH,s_Theme_CoverLightH,s_Theme_CoverLightV};

static bool theme_update_cb(odroid_dialog_choice_t *option, odroid_dialog_event_t event, uint32_t repeat)
{
    int8_t theme = odroid_settings_theme_get();

    if (event == ODROID_DIALOG_PREV)
    {
        if (theme > 0)
            odroid_settings_theme_set(--theme);
        else {
            theme = 4;
            odroid_settings_theme_set(4);
        }
    }
    else if (event == ODROID_DIALOG_NEXT) {
        if (theme < 4) 
            odroid_settings_theme_set(++theme);
        else
        {
            theme = 0;
            odroid_settings_theme_set(0);
        }
    }
    sprintf(option->value, "%s", (char *)GW_Themes[theme]);
    return event == ODROID_DIALOG_ENTER;
}
#endif

static bool brightness_update_cb(odroid_dialog_choice_t *option, odroid_dialog_event_t event, uint32_t repeat)
{
    int8_t level = odroid_display_get_backlight();
    int8_t max = ODROID_BACKLIGHT_LEVEL_COUNT - 1;
    char bright_value[max + 1];

    if (event == ODROID_DIALOG_PREV && level > 0)
        odroid_display_set_backlight(--level);

    if (event == ODROID_DIALOG_NEXT && level < max)
        odroid_display_set_backlight(++level);

    for (int i = ODROID_BACKLIGHT_LEVEL0; i <= ODROID_BACKLIGHT_LEVEL9; i++)
        bright_value[i - ODROID_BACKLIGHT_LEVEL0] = (i - ODROID_BACKLIGHT_LEVEL0) <= level ? s_Full : s_Fill;

    bright_value[ODROID_BACKLIGHT_LEVEL9 + 1] = 0;
    sprintf(option->value, "%s", (char *)bright_value);
    return event == ODROID_DIALOG_ENTER;
}

static bool filter_update_cb(odroid_dialog_choice_t *option, odroid_dialog_event_t event, uint32_t repeat)
{
    int8_t max = ODROID_DISPLAY_FILTER_COUNT - 1;
    int8_t mode = odroid_display_get_filter_mode();
    int8_t prev = mode;

    if (event == ODROID_DIALOG_PREV && --mode < 0) mode = max; // 0;
    if (event == ODROID_DIALOG_NEXT && ++mode > max) mode = 0; // max;

    if (mode != prev)
    {
        odroid_display_set_filter_mode(mode);
    }

    if (mode == ODROID_DISPLAY_FILTER_OFF)   strcpy(option->value, s_FilteringOff);
    if (mode == ODROID_DISPLAY_FILTER_SHARP) strcpy(option->value, s_FilteringSharp);
    if (mode == ODROID_DISPLAY_FILTER_SOFT)  strcpy(option->value, s_FilteringSoft);

    return event == ODROID_DIALOG_ENTER;
}

static bool scaling_update_cb(odroid_dialog_choice_t *option, odroid_dialog_event_t event, uint32_t repeat)
{
    int8_t max = ODROID_DISPLAY_SCALING_COUNT - 1;
    int8_t mode = odroid_display_get_scaling_mode();
    int8_t prev = mode;

    if (event == ODROID_DIALOG_PREV && --mode < 0) mode =  max; // 0;
    if (event == ODROID_DIALOG_NEXT && ++mode > max) mode = 0;  // max;

    if (mode != prev) {
        odroid_display_set_scaling_mode(mode);
    }

    if (mode == ODROID_DISPLAY_SCALING_OFF)     strcpy(option->value, s_SCalingOff);
    if (mode == ODROID_DISPLAY_SCALING_FIT)     strcpy(option->value, s_SCalingFit);
    if (mode == ODROID_DISPLAY_SCALING_FULL)    strcpy(option->value, s_SCalingFull);
    if (mode == ODROID_DISPLAY_SCALING_CUSTOM)  strcpy(option->value, s_SCalingCustom);

    return event == ODROID_DIALOG_ENTER;
}

bool speedup_update_cb(odroid_dialog_choice_t *option, odroid_dialog_event_t event, uint32_t repeat)
{
    rg_app_desc_t *app = odroid_system_get_app();
    if (event == ODROID_DIALOG_PREV && --app->speedupEnabled <= SPEEDUP_MIN)
        app->speedupEnabled = SPEEDUP_MAX - 1;
    if (event == ODROID_DIALOG_NEXT && ++app->speedupEnabled >= SPEEDUP_MAX)
        app->speedupEnabled = SPEEDUP_MIN + 1;

    switch (app->speedupEnabled)
    {
    case SPEEDUP_0_5x:
        sprintf(option->value, "0.5%s", s_Speed_Unit);
        break;
    case SPEEDUP_0_75x:
        sprintf(option->value, "0.75%s", s_Speed_Unit);
        break;
    case SPEEDUP_1x:
        sprintf(option->value, "1%s", s_Speed_Unit);
        break;
    case SPEEDUP_1_25x:
        sprintf(option->value, "1.25%s", s_Speed_Unit);
        break;
    case SPEEDUP_1_5x:
        sprintf(option->value, "1.5%s", s_Speed_Unit);
        break;
    case SPEEDUP_2x:
        sprintf(option->value, "2%s", s_Speed_Unit);
        break;
    case SPEEDUP_3x:
        sprintf(option->value, "3%s", s_Speed_Unit);
        break;
    }

    return event == ODROID_DIALOG_ENTER;
}

int odroid_overlay_settings_menu(odroid_dialog_choice_t *extra_options)
{
    static char bright_value[25];
    static char volume_value[25];
    static char theme_value[25];

    odroid_dialog_choice_t options[32] = {                         //
        {0, s_Brightness, bright_value, 1, &brightness_update_cb}, //
        {1, s_Volume, volume_value, 1, &volume_update_cb},
#if COVERFLOW != 0
        ODROID_DIALOG_CHOICE_SEPARATOR,
        {2, s_Theme_Title, theme_value, 1, &theme_update_cb},
#endif

        ODROID_DIALOG_CHOICE_LAST, //
    };

    if (extra_options)
    {
        int options_count = get_dialog_items_count(options);
        int extra_options_count = get_dialog_items_count(extra_options);
        memcpy(&options[options_count], extra_options, (extra_options_count + 1) * sizeof(odroid_dialog_choice_t));
    }

    int ret = odroid_overlay_dialog(s_OptionsTit, options, 0);

    odroid_settings_commit();

    return ret;
}

static void draw_game_status_bar(runtime_stats_t stats)
{
    int width = ODROID_SCREEN_WIDTH, height = 16;
    int pad_text = (height - odroid_overlay_get_local_font_size()) / 2;
    char bottom[40], header[40];

    snprintf(header, 40, "%s: %d.%d (%d.%d) / %s: %d.%d%%",
             s_FPS,
             (int)stats.totalFPS, (int)fmod(stats.totalFPS * 10, 10),
             (int)stats.skippedFPS, (int)fmod(stats.skippedFPS * 10, 10),
             s_BUSY,
             (int)stats.busyPercent, (int)fmod(stats.busyPercent * 10, 10));
    snprintf(bottom, 40, "%s", ACTIVE_FILE ? (ACTIVE_FILE->name) : "N/A");

<<<<<<< HEAD
    odroid_overlay_draw_fill_rect(0, 0, width, height, C_GW_RED);
    odroid_overlay_draw_fill_rect(0, ODROID_SCREEN_HEIGHT - height, width, height, C_GW_RED);
    odroid_overlay_draw_local_text(0, pad_text, width, header, C_GW_YELLOW, C_GW_RED, 0);
    odroid_overlay_draw_local_text(0, ODROID_SCREEN_HEIGHT - height + pad_text, width, bottom, C_GW_YELLOW, C_GW_RED, 0);
=======
    odroid_overlay_draw_fill_rect(0, 0, width, height, C_GW_MAIN_COLOR);
    odroid_overlay_draw_fill_rect(0, ODROID_SCREEN_HEIGHT - height, width, height, C_GW_MAIN_COLOR);
    odroid_overlay_draw_text(0, pad_text, width, header, C_GW_YELLOW, C_GW_MAIN_COLOR);
    odroid_overlay_draw_text(0, ODROID_SCREEN_HEIGHT - height + pad_text, width, bottom, C_GW_YELLOW, C_GW_MAIN_COLOR);
>>>>>>> 69d48fae
    odroid_overlay_draw_battery(width - 26, 3);
}

int odroid_overlay_game_settings_menu(odroid_dialog_choice_t *extra_options)
{
    char speedup_value[12];
    char scaling_value[12];
    char filtering_value[12];

    odroid_dialog_choice_t options[32] = {
        ODROID_DIALOG_CHOICE_SEPARATOR,
        {200, s_Scaling, scaling_value, 1, &scaling_update_cb},
        {210, s_Filtering, filtering_value, 1, &filter_update_cb}, // Interpolation
        {220, s_Speed, speedup_value, 1, &speedup_update_cb},

        ODROID_DIALOG_CHOICE_LAST,
    };

    if (extra_options)
    {
        int options_count = get_dialog_items_count(options);
        int extra_options_count = get_dialog_items_count(extra_options);
        memcpy(&options[options_count], extra_options, (extra_options_count + 1) * sizeof(odroid_dialog_choice_t));
    }

    odroid_audio_mute(true);
    while (odroid_input_key_is_pressed(ODROID_INPUT_ANY))
        wdog_refresh();

    int r = odroid_overlay_settings_menu(options);

    odroid_audio_mute(false);

    return r;
}

int odroid_overlay_game_debug_menu(void)
{
    odroid_dialog_choice_t options[12] = {
        {10, "Screen Res", "A", 1, NULL},
        {10, "Game Res", "B", 1, NULL},
        {10, "Scaled Res", "C", 1, NULL},
        {10, "Cheats", "C", 1, NULL},
        {10, "Rewind", "C", 1, NULL},
        {10, "Registers", "C", 1, NULL},
        ODROID_DIALOG_CHOICE_LAST,
    };

    while (odroid_input_key_is_pressed(ODROID_INPUT_ANY))
        wdog_refresh();
    return odroid_overlay_dialog("Debugging", options, 0);
}

int odroid_overlay_game_menu(odroid_dialog_choice_t *extra_options)
{
    odroid_dialog_choice_t choices[] = {
        // {0, "Continue", "",  1, NULL},
#if STATE_SAVING == 1
        {10, s_Save_Cont, "", 1, NULL},
        {20, s_Save_Quit, "", 1, NULL},
        ODROID_DIALOG_CHOICE_SEPARATOR,
        {30, s_Reload, "", 1, NULL},
#endif
        {40, s_Options, "", 1, NULL},
        // {50, "Tools", "", 1, NULL},
        ODROID_DIALOG_CHOICE_SEPARATOR,
        {90, s_Power_off, "", 1, NULL},
        ODROID_DIALOG_CHOICE_SEPARATOR,
        {100, s_Quit_to_menu, "", 1, NULL},
        ODROID_DIALOG_CHOICE_LAST,
    };

    // Collect stats before freezing emulation with wait_all_keys_released()
    runtime_stats_t stats = odroid_system_get_stats();

    odroid_audio_mute(true);
    while (odroid_input_key_is_pressed(ODROID_INPUT_ANY))
        wdog_refresh();
    draw_game_status_bar(stats);

    lcd_sync();

    int r = odroid_overlay_dialog(s_Retro_Go_options, choices, 0);

    // Clear startup file so we boot into the retro-go gui
    odroid_settings_StartupFile_set(NULL);

    switch (r)
    {
    case 10:
        odroid_system_emu_save_state(0);
        break;
    case 20:
        odroid_system_emu_save_state(0);
        odroid_system_switch_app(0);
        break;
    case 30:
        odroid_system_emu_load_state(0);
        break; // TODO: Reload emulator?
    case 40:
        odroid_overlay_game_settings_menu(extra_options);
        break;
    case 50:
        odroid_overlay_game_debug_menu();
        break;
    case 90:
        odroid_system_sleep();
        break;
    case 100:
        odroid_system_switch_app(0);
        break;
    }

    // Required to reset the timestamps (we don't run a background stats task)
    (void)odroid_system_get_stats();

    odroid_audio_mute(false);

    return r;
}

#endif<|MERGE_RESOLUTION|>--- conflicted
+++ resolved
@@ -359,13 +359,8 @@
     int box_width = 64;
     int box_height = 64;
     int box_padding = 6;
-<<<<<<< HEAD
     int box_color = C_BLACK;
     int box_border_color = C_GW_OPAQUE_YELLOW;
-=======
-    int box_color = C_GW_MAIN_COLOR;
-    int box_border_color = C_GW_YELLOW;
->>>>>>> 69d48fae
     int box_text_color = C_GW_YELLOW;
     odroid_dialog_choice_t separator = ODROID_DIALOG_CHOICE_SEPARATOR;
 
@@ -832,17 +827,10 @@
              (int)stats.busyPercent, (int)fmod(stats.busyPercent * 10, 10));
     snprintf(bottom, 40, "%s", ACTIVE_FILE ? (ACTIVE_FILE->name) : "N/A");
 
-<<<<<<< HEAD
     odroid_overlay_draw_fill_rect(0, 0, width, height, C_GW_RED);
     odroid_overlay_draw_fill_rect(0, ODROID_SCREEN_HEIGHT - height, width, height, C_GW_RED);
     odroid_overlay_draw_local_text(0, pad_text, width, header, C_GW_YELLOW, C_GW_RED, 0);
     odroid_overlay_draw_local_text(0, ODROID_SCREEN_HEIGHT - height + pad_text, width, bottom, C_GW_YELLOW, C_GW_RED, 0);
-=======
-    odroid_overlay_draw_fill_rect(0, 0, width, height, C_GW_MAIN_COLOR);
-    odroid_overlay_draw_fill_rect(0, ODROID_SCREEN_HEIGHT - height, width, height, C_GW_MAIN_COLOR);
-    odroid_overlay_draw_text(0, pad_text, width, header, C_GW_YELLOW, C_GW_MAIN_COLOR);
-    odroid_overlay_draw_text(0, ODROID_SCREEN_HEIGHT - height + pad_text, width, bottom, C_GW_YELLOW, C_GW_MAIN_COLOR);
->>>>>>> 69d48fae
     odroid_overlay_draw_battery(width - 26, 3);
 }
 
