--- conflicted
+++ resolved
@@ -28,9 +28,7 @@
 extern const unsigned char header_sms[];
 extern const unsigned char logo_sms[];
 
-<<<<<<< HEAD
-extern const unsigned char cover_missed[];
-=======
 extern const unsigned char header_gw[];
 extern const unsigned char logo_gw[];
->>>>>>> 550a9eac
+
+extern const unsigned char cover_missed[];