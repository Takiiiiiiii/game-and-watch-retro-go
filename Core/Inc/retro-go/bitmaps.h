--- conflicted
+++ resolved
@@ -22,8 +22,6 @@
 extern const retro_logo_image header_pce;
 extern const retro_logo_image header_sms;
 extern const retro_logo_image header_gw;
-<<<<<<< HEAD
-=======
 extern const retro_logo_image pad_sg1000;
 extern const retro_logo_image pad_col;
 extern const retro_logo_image pad_gb;
@@ -32,7 +30,6 @@
 extern const retro_logo_image pad_pce;
 extern const retro_logo_image pad_sms;
 extern const retro_logo_image pad_gw;
->>>>>>> 783ff535
 
 extern const retro_logo_image logo_coleco;
 extern const retro_logo_image logo_nitendo;
